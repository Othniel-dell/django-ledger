"""
Django Ledger created by Miguel Sanda <msanda@arrobalytics.com>.
Copyright© EDMA Group Inc licensed under the GPLv3 Agreement.

Contributions to this module:
    * Miguel Sanda <msanda@arrobalytics.com>
    * Pranav P Tulshyan ptulshyan77@gmail.com<>

The EntityModel represents the Company, Corporation, Legal Entity, Enterprise or Person that engage and operate as a
business. EntityModels can be created as part of a parent/child model structure to accommodate complex corporate
structures where certain entities may be owned by other entities and may also generate consolidated financial statements.
Another use case of parent/child model structures is the coordination and authorization of inter-company transactions
across multiple related entities. The EntityModel encapsulates all LedgerModel, JournalEntryModel and TransactionModel which is the core structure of
Django Ledger in order to track and produce all financials.

The EntityModel must be assigned an Administrator at creation, and may have optional Managers that will have the ability
to operate on such EntityModel.

EntityModels may also have different financial reporting periods, (also known as fiscal year), which start month is
specified at the time of creation. All key functionality around the Fiscal Year is encapsulated in the
EntityReportMixIn.
"""
from calendar import monthrange
from collections import defaultdict
from datetime import date, datetime
from decimal import Decimal
from random import choices
from string import ascii_lowercase, digits
from typing import Tuple, Union, Optional, List, Dict
from uuid import uuid4, UUID

from django.contrib.auth import get_user_model
<<<<<<< HEAD
from django.core.exceptions import ValidationError
=======
from django.core import serializers
from django.core.cache import caches
from django.core.exceptions import ValidationError, ObjectDoesNotExist
>>>>>>> cda4eb19
from django.core.validators import MinValueValidator
from django.db import models
from django.db.models import Q
from django.db.models.signals import pre_save
from django.urls import reverse
from django.utils.text import slugify
<<<<<<< HEAD
from django.utils.timezone import localtime
from django.utils.translation import gettext_lazy as _
from treebeard.mp_tree import MP_Node, MP_NodeManager, MP_NodeQuerySet

from django_ledger.io import roles as roles_module, validate_roles
=======
from django.utils.timezone import localtime, localdate
from django.utils.translation import gettext_lazy as _
from treebeard.mp_tree import MP_Node, MP_NodeManager, MP_NodeQuerySet

from django_ledger.io import roles as roles_module, validate_roles, IODigestContextManager
>>>>>>> cda4eb19
from django_ledger.io.io_mixin import IOMixIn
from django_ledger.models.accounts import AccountModel, AccountModelQuerySet, DEBIT, CREDIT
from django_ledger.models.bank_account import BankAccountModelQuerySet, BankAccountModel
from django_ledger.models.coa import ChartOfAccountModel, ChartOfAccountModelQuerySet
from django_ledger.models.coa_default import CHART_OF_ACCOUNTS_ROOT_MAP
from django_ledger.models.customer import CustomerModelQueryset, CustomerModel
from django_ledger.models.items import (ItemModelQuerySet, ItemTransactionModelQuerySet,
                                        UnitOfMeasureModel, UnitOfMeasureModelQuerySet, ItemModel)
from django_ledger.models.ledger import LedgerModel
from django_ledger.models.mixins import CreateUpdateMixIn, SlugNameMixIn, ContactInfoMixIn, LoggingMixIn
from django_ledger.models.unit import EntityUnitModel
from django_ledger.models.utils import lazy_loader
from django_ledger.models.vendor import VendorModelQuerySet, VendorModel
from django_ledger.settings import DJANGO_LEDGER_DEFAULT_CLOSING_ENTRY_CACHE_TIMEOUT

UserModel = get_user_model()

ENTITY_RANDOM_SLUG_SUFFIX = ascii_lowercase + digits


class EntityModelValidationError(ValidationError):
    pass


class EntityModelQuerySet(MP_NodeQuerySet):
    """
    A custom defined EntityModel QuerySet.
    Inherits from the Materialized Path Node QuerySet Class from Django Treebeard.
    """

    def hidden(self):
        """
        A QuerySet of all hidden EntityModel.

        Returns
        -------
        EntityModelQuerySet
            A filtered QuerySet of hidden EntityModels only.
        """
        return self.filter(hidden=True)

    def visible(self):
        """
        A Queryset of all visible EntityModel.

        Returns
        -------
        EntityModelQuerySet
            A filtered QuerySet of visible EntityModels only.
        """
        return self.filter(hidden=False)


class EntityModelManager(MP_NodeManager):
    """
    A custom defined EntityModel Manager. This ModelManager uses the custom defined EntityModelQuerySet as default.
    Inherits from the Materialized Path Node Manager to include the necessary methods to manage tree-like models.
    This Model Manager keeps track and maintains a root/parent/child relationship between Entities for the purposes of
    producing consolidated financial statements.

    Examples
    ________
    >>> user = request.user
    >>> entity_model_qs = EntityModel.objects.for_user(user_model=user)

    """

    def get_queryset(self):
        """Sets the custom queryset as the default."""
        qs = super().get_queryset()
        return qs.order_by('path').select_related('admin', 'default_coa')

    def for_user(self, user_model):
        """
        This QuerySet guarantees that Users do not access or operate on EntityModels that don't have access to.
        This is the recommended initial QuerySet.

        Parameters
        ----------
        user_model
            The Django User Model making the request.

        Returns
        -------
        EntityModelQuerySet
            A filtered QuerySet of EntityModels that the user has access. The user has access to an Entity if:
                1. Is the Administrator.
                2. Is a manager.
        """
        qs = self.get_queryset()
        return qs.filter(
            Q(admin=user_model) |
            Q(managers__in=[user_model])
        )


class EntityModelFiscalPeriodMixIn:
    """
    This class encapsulates the functionality needed to determine the start and end of all financial periods of an
    EntityModel. At the moment of creation, an EntityModel must be assigned a calendar month which is going to
    determine the start of the Fiscal Year.
    """
    VALID_QUARTERS = list(range(1, 5))
    VALID_MONTHS = list(range(1, 13))

    def get_fy_start_month(self) -> int:
        """
        The fiscal year start month represents the month (as an integer) when the assigned fiscal year of the
        EntityModel starts.

        Returns
        -------
        int
            An integer representing the month that the fiscal year starts.

        Examples
        ________
            * 1 -> January.
            * 4 -> April.
            * 9 -> September.
        """

        try:
            fy: int = getattr(self, 'fy_start_month')
        except AttributeError:
            # current object is not an entity, get current entity and fetch its fy_start_month value

            # if current object is a detail view with an object...
            obj = getattr(self, 'object')
            if isinstance(obj, EntityModel):
                entity = obj
            elif isinstance(obj, LedgerModel):
                entity = obj.entity
            elif isinstance(obj, EntityUnitModel):
                entity = obj.entity
            elif isinstance(obj, AccountModel):
                entity = obj.coa_model.entity

            fy: int = getattr(entity, 'fy_start_month')

        return fy

    def validate_quarter(self, quarter: int):
        """
        Validates the quarter as a valid parameter for other functions.
        Makes sure that only integers 1,2,3, or 4 are used to refer to a particular Quarter.
        Prevents injection of invalid values from views into the IOMixIn.

        Parameters
        ----------
        quarter: int
            The quarter number to validate.

        Raises
        ------
        ValidationError
            If quarter is not valid.
        """
        if quarter not in self.VALID_QUARTERS:
            raise ValidationError(f'Specified quarter is not valid: {quarter}')

    def validate_month(self, month: int):
        """
        Validates the month as a valid parameter for other functions.
        Makes sure that only integers between 1 and 12 are used to refer to a particular month.
        Prevents injection of invalid values from views into the IOMixIn.

        Parameters
        ----------
        month: int
            The month number to validate.

        Raises
        ------

        ValidationError
            If month is not valid.
        """
        if month not in self.VALID_MONTHS:
            raise ValidationError(f'Specified month is not valid: {month}')

    def get_fy_start(self, year: int, fy_start_month: Optional[int] = None) -> date:
        """
        The fiscal year start date of the EntityModel, according to its settings.

        Parameters
        ----------
        year: int
            The fiscal year associated with the requested start date.

        fy_start_month: int
            Optional fiscal year month start. If passed, it will override the EntityModel setting.

        Returns
        -------
        date
            The date when the requested EntityModel fiscal year starts.
        """
        if fy_start_month:
            self.validate_month(fy_start_month)
        fy_start_month = self.get_fy_start_month() if not fy_start_month else fy_start_month
        return date(year, fy_start_month, 1)

    def get_fy_end(self, year: int, fy_start_month: int = None) -> date:
        """
        The fiscal year ending date of the EntityModel, according to its settings.

        Parameters
        ----------
        year: int
            The fiscal year associated with the requested end date.

        fy_start_month: int
            Optional fiscal year month start. If passed, it will override the EntityModel setting.

        Returns
        -------
        date
            The date when the requested EntityModel fiscal year ends.
        """
        if fy_start_month:
            self.validate_month(fy_start_month)
        fy_start_month = self.get_fy_start_month() if not fy_start_month else fy_start_month
        ye = year if fy_start_month == 1 else year + 1
        me = 12 if fy_start_month == 1 else fy_start_month - 1
        return date(ye, me, monthrange(ye, me)[1])

    def get_quarter_start(self, year: int, quarter: int, fy_start_month: int = None) -> date:
        """
        The fiscal year quarter starting date of the EntityModel, according to its settings.

        Parameters
        ----------
        year: int
            The fiscal year associated with the requested start date.

        quarter: int
            The quarter number associated with the requested start date.

        fy_start_month: int
            Optional fiscal year month start. If passed, it will override the EntityModel setting.

        Returns
        -------
        date
            The date when the requested EntityModel quarter starts.
        """
        if fy_start_month:
            self.validate_month(fy_start_month)
        fy_start_month = self.get_fy_start_month() if not fy_start_month else fy_start_month
        self.validate_quarter(quarter)
        quarter_month_start = (quarter - 1) * 3 + fy_start_month
        year_start = year
        if quarter_month_start > 12:
            quarter_month_start -= 12
            year_start = year + 1
        return date(year_start, quarter_month_start, 1)

    def get_quarter_end(self, year: int, quarter: int, fy_start_month: int = None) -> date:
        """
        The fiscal year quarter ending date of the EntityModel, according to its settings.

        Parameters
        ----------
        year: int
            The fiscal year associated with the requested end date.

        quarter: int
            The quarter number associated with the requested end date.

        fy_start_month: int
            Optional fiscal year month start. If passed, it will override the EntityModel setting.

        Returns
        -------
        date
            The date when the requested EntityModel quarter ends.
        """
        if fy_start_month:
            self.validate_month(fy_start_month)
        fy_start_month = self.get_fy_start_month() if not fy_start_month else fy_start_month
        self.validate_quarter(quarter)
        quarter_month_end = quarter * 3 + fy_start_month - 1
        year_end = year
        if quarter_month_end > 12:
            quarter_month_end -= 12
            year_end += 1
        return date(year_end, quarter_month_end, monthrange(year_end, quarter_month_end)[1])

    def get_fiscal_year_dates(self, year: int, fy_start_month: int = None) -> Tuple[date, date]:
        """
        Convenience method to get in one shot both, fiscal year start and end dates.

        Parameters
        ----------
        year: int
            The fiscal year associated with the requested start and end date.

        fy_start_month: int
            Optional fiscal year month start. If passed, it will override the EntityModel setting.

        Returns
        -------
        tuple
            Both, the date when the requested EntityModel fiscal year start and end date as a tuple.
            The start date will be first.

        """
        if fy_start_month:
            self.validate_month(fy_start_month)
        sd = self.get_fy_start(year, fy_start_month)
        ed = self.get_fy_end(year, fy_start_month)
        return sd, ed

    def get_fiscal_quarter_dates(self, year: int, quarter: int, fy_start_month: int = None) -> Tuple[date, date]:
        """
        Convenience method to get in one shot both, fiscal year quarter start and end dates.

        Parameters
        ----------
        year: int
            The fiscal year associated with the requested start and end date.

        quarter: int
            The quarter number associated with the requested start and end date.

        fy_start_month: int
            Optional fiscal year month start. If passed, it will override the EntityModel setting.

        Returns
        -------
        tuple
            Both, the date when the requested EntityModel fiscal year quarter start and end date as a tuple.
            The start date will be first.

        """
        if fy_start_month:
            self.validate_month(fy_start_month)
        self.validate_quarter(quarter)
        qs = self.get_quarter_start(year, quarter, fy_start_month)
        qe = self.get_quarter_end(year, quarter, fy_start_month)
        return qs, qe

    def get_fy_for_date(self, dt: Union[date, datetime], as_str: bool = False) -> Union[str, int]:
        """
        Given a known date, returns the EntityModel fiscal year associated with the given date.

        Parameters
        __________

        dt: date
            Date to evaluate.

        as_str: bool
            If True, return date as a string.


        Returns
        _______
        str or date
            Fiscal year as an integer or string, depending on as_str parameter.
        """
        fy_start_month = self.get_fy_start_month()
        if dt.month >= fy_start_month:
            y = dt.year
        else:
            y = dt.year - 1
        if as_str:
            return str(y)
        return y


class EntityModelClosingEntryMixIn:

    def validate_closing_entry_model(self, closing_entry_model, closing_date: Optional[date] = None):
        if isinstance(self, EntityModel):
            if self.uuid != closing_entry_model.entity_model_id:
                raise EntityModelValidationError(
                    message=_(f'The Closing Entry Model {closing_entry_model} does not belong to Entity {self.name}')
                )
        if closing_date and closing_entry_model.closing_date != closing_date:
            raise EntityModelValidationError(
                message=_(f'The Closing Entry Model date {closing_entry_model.closing_date} '
                          f'does not match explicitly provided closing_date {closing_date}')
            )

    # ---> Closing Entry IO Digest <---
    def get_closing_entry_digest(self,
                                 to_date: date,
                                 from_date: Optional[date] = None,
                                 user_model: Optional[UserModel] = None,
                                 txs_queryset: Optional[QuerySet] = None,
                                 closing_entry_model=None,
                                 **kwargs: Dict) -> Tuple:
        ClosingEntryModel = lazy_loader.get_closing_entry_model()
        ClosingEntryTransactionModel = lazy_loader.get_closing_entry_transaction_model()

        if not closing_entry_model:
            closing_entry_model = ClosingEntryModel(
                entity_model=self,
                closing_date=to_date
            )
            closing_entry_model.clean()
        else:
            self.validate_closing_entry_model(closing_entry_model, closing_date=to_date)

        io_digest: IODigestContextManager = self.digest(
            user_model=user_model,
            to_date=to_date,
            from_date=from_date,
            txs_queryset=txs_queryset,
            by_unit=True,
            by_activity=True,
            as_io_digest=True,
            signs=False,
            **kwargs
        )
        ce_data = io_digest.get_closing_entry_data()

        ce_txs_list = [
            ClosingEntryTransactionModel(
                closing_entry_model=closing_entry_model,
                account_model_id=ce['account_uuid'],
                unit_model_id=ce['unit_uuid'],
                tx_type=ce['balance_type'],
                activity=ce['activity'],
                balance=ce['balance']
            ) for ce in ce_data
        ]

        for ce in ce_txs_list:
            ce.clean()

        return closing_entry_model, ce_txs_list

    def get_closing_entry_digest_for_date(self, closing_date: date, closing_entry_model=None, **kwargs: Dict) -> Tuple:
        return self.get_closing_entry_digest(to_date=closing_date, closing_entry_model=closing_entry_model, **kwargs)

    def get_closing_entry_digest_for_month(self,
                                           year: int,
                                           month: int,
                                           **kwargs: Dict) -> Tuple:
        _, day_end = monthrange(year, month)
        closing_date = date(year=year, month=month, day=day_end)
        return self.get_closing_entry_digest_for_date(closing_date=closing_date, **kwargs)

    def get_closing_entry_digest_for_fiscal_year(self, fiscal_year: int, **kwargs: Dict) -> Tuple:
        closing_date = getattr(self, 'get_fy_end')(year=fiscal_year)
        return self.get_closing_entry_digest_for_date(to_date=closing_date, **kwargs)

    # ---> Closing Entry QuerySet <---
    def get_closing_entry_queryset_for_date(self, closing_date: date):
        ClosingEntryTransactionModel = lazy_loader.get_closing_entry_transaction_model()
        return ClosingEntryTransactionModel.objects.for_entity(
            entity_slug=self,
        ).filter(closing_entry_model__closing_date__exact=closing_date)

    def get_closing_entry_queryset_for_month(self, year: int, month: int):
        _, end_day = monthrange(year, month)
        closing_date = date(year, month, end_day)
        return self.get_closing_entry_queryset_for_date(closing_date=closing_date)

    def get_closing_entry_queryset_for_fiscal_year(self, fiscal_year: int):
        closing_date: date = getattr(self, 'get_fy_end')(year=fiscal_year)
        return self.get_closing_entry_queryset_for_date(closing_date=closing_date)

    # ----> Create Closing Entries <----

    def create_closing_entry_for_date(self,
                                      closing_date: date,
                                      closing_entry_model=None,
                                      closing_entry_exists=True):

        if closing_entry_model:
            self.validate_closing_entry_model(closing_entry_model, closing_date=closing_date)

        if closing_date > localdate():
            raise EntityModelValidationError(
                message=_(f'Cannot create closing entry with a future date {closing_date}.')
            )

        if closing_entry_model is None or closing_entry_exists:
            self.closingentrymodel_set.filter(closing_date__exact=closing_date).delete()
        else:
            closing_entry_model.closingentrytransactionmodel_set.all().delete()

        closing_entry_model, ce_txs_list = self.get_closing_entry_digest_for_date(
            closing_date=closing_date,
            closing_entry_model=closing_entry_model
        )

        if closing_entry_model is not None:
            closing_entry_model.save()

        ClosingEntryTransactionModel = lazy_loader.get_closing_entry_transaction_model()
        return closing_entry_model, ClosingEntryTransactionModel.objects.bulk_create(
            objs=ce_txs_list,
            batch_size=100
        )

    def create_closing_entry_for_month(self, year: int, month: int):
        _, day = monthrange(year, month)
        closing_date = date(year, month, day)
        return self.create_closing_entry_for_date(closing_date=closing_date)

    def create_closing_entry_for_fiscal_year(self, fiscal_year: int):
        closing_date: date = getattr(self, 'get_fy_end')(year=fiscal_year)
        return self.create_closing_entry_for_date(closing_date=closing_date)

    # ---> Closing Entry Cache Keys <----
    def get_closing_entry_cache_key_for_date(self, closing_date: date) -> str:
        closing_date = closing_date.strftime('%Y%m%d')
        return f'closing_entry_{closing_date}_{self.uuid}'

    def get_closing_entry_cache_key_for_month(self, year: int, month: int) -> str:
        _, day = monthrange(year, month)
        end_dt = date(year=year, month=month, day=day)
        return self.get_closing_entry_cache_key_for_date(closing_date=end_dt)

    def get_closing_entry_cache_key_for_fiscal_year(self, fiscal_year: int) -> str:
        end_dt: date = getattr(self, 'get_fy_end')(year=fiscal_year)
        end_dt_str = end_dt.strftime('%Y%m%d')
        return f'closing_entry_{end_dt_str}_{self.uuid}'

    # ----> Closing Entry Caching Month < -----

    def get_closing_entry_cache_for_date(self,
                                         closing_date: date,
                                         cache_name: str = 'default',
                                         force_cache_update: bool = False,
                                         cache_timeout: Optional[int] = None,
                                         **kwargs):

        if not force_cache_update:
            cache_system = caches[cache_name]
            ce_cache_key = self.get_closing_entry_cache_key_for_date(closing_date=closing_date)
            ce_ser = cache_system.get(ce_cache_key)
            if ce_ser:
                ce_qs_serde_gen = serializers.deserialize(format='json', stream_or_string=ce_ser)
                return list(ce.object for ce in ce_qs_serde_gen)
            return

        return self.save_closing_entry_cache_for_date(
            closing_date=closing_date,
            cache_name=cache_name,
            cache_timeout=cache_timeout,
            **kwargs)

    def get_closing_entry_cache_for_month(self,
                                          year: int,
                                          month: int,
                                          cache_name: str = 'default',
                                          force_cache_update: bool = False,
                                          cache_timeout: Optional[int] = None,
                                          **kwargs):

        _, day = monthrange(year, month)
        closing_date = date(year, month, day)
        return self.get_closing_entry_cache_for_date(
            closing_date=closing_date,
            cache_name=cache_name,
            force_cache_update=force_cache_update,
            cache_timeout=cache_timeout,
            **kwargs
        )

    def get_closing_entry_cache_for_fiscal_year(self,
                                                fiscal_year: int,
                                                cache_name: str = 'default',
                                                force_cache_update: bool = False,
                                                cache_timeout: Optional[int] = None,
                                                **kwargs):
        closing_date: date = getattr(self, 'get_fy_end')(year=fiscal_year)
        return self.get_closing_entry_cache_for_date(
            closing_date=closing_date,
            cache_name=cache_name,
            force_cache_update=force_cache_update,
            cache_timeout=cache_timeout,
            **kwargs
        )

    # ---> SAVE CLOSING ENTRY <---
    def save_closing_entry_cache_for_date(self,
                                          closing_date: date,
                                          cache_name: str = 'default',
                                          cache_timeout: Optional[int] = None,
                                          **kwargs):
        cache_system = caches[cache_name]
        ce_qs = self.get_closing_entry_queryset_for_date(closing_date=closing_date)
        ce_cache_key = self.get_closing_entry_cache_key_for_date(closing_date=closing_date)
        ce_ser = serializers.serialize(format='json', queryset=ce_qs)

        if not cache_timeout:
            cache_timeout = DJANGO_LEDGER_DEFAULT_CLOSING_ENTRY_CACHE_TIMEOUT

        cache_system.set(ce_cache_key, ce_ser, cache_timeout, **kwargs)
        return list(ce_qs)

    def save_closing_entry_cache_for_month(self,
                                           year: int,
                                           month: int,
                                           cache_name: str = 'default',
                                           cache_timeout: Optional[int] = None,
                                           **kwargs):
        _, day = monthrange(year, month)
        closing_date = date(year, month, day)
        return self.save_closing_entry_cache_for_date(
            closing_date=closing_date,
            cache_name=cache_name,
            cache_timeout=cache_timeout,
            **kwargs
        )

    def save_closing_entry_cache_for_fiscal_year(self,
                                                 fiscal_year: int,
                                                 cache_name: str = 'default',
                                                 cache_timeout: Optional[int] = None,
                                                 **kwargs):
        closing_date: date = getattr(self, 'get_fy_end')(year=fiscal_year)
        return self.save_closing_entry_cache_for_date(
            closing_date=closing_date,
            cache_name=cache_name,
            cache_timeout=cache_timeout,
            **kwargs
        )


class EntityModelAbstract(MP_Node,
                          SlugNameMixIn,
                          CreateUpdateMixIn,
                          ContactInfoMixIn,
                          IOMixIn,
                          LoggingMixIn,
                          EntityModelFiscalPeriodMixIn,
                          EntityModelClosingEntryMixIn):
    """
    The base implementation of the EntityModel. The EntityModel represents the Company, Corporation, Legal Entity,
    Enterprise or Person that engage and operate as a business. The base model inherit from the Materialized Path Node
    of the Django Treebeard library. This allows for complex parent/child relationships between Entities to be tracked
    and managed properly.

    The EntityModel also inherits functionality from the following MixIns:

        1. :func:`SlugNameMixIn <django_ledger.models.mixins.SlugNameMixIn>`
        2. :func:`PaymentTermsMixIn <django_ledger.models.mixins.PaymentTermsMixIn>`
        3. :func:`ContactInfoMixIn <django_ledger.models.mixins.ContactInfoMixIn>`
        4. :func:`CreateUpdateMixIn <django_ledger.models.mixins.CreateUpdateMixIn>`
        5. :func:`EntityReportMixIn <django_ledger.models.mixins.EntityReportMixIn>`
        6. :func:`IOMixIn <django_ledger.io.io_mixin.IOMixIn>`


    Attributes
    __________
    uuid : UUID
        This is a unique primary key generated for the table. The default value of this field is uuid4().

    name: str
        The name of the Company, Enterprise, Person, etc. used to identify the Entity.

    admin: UserModel
        The Django UserModel that will be assigned as the administrator of the EntityModel.

    default_coa: ChartOfAccounts
        The default Chart of Accounts Model of the Entity. EntityModel can have multiple Chart of Accounts but only one
        can be assigned as default.

    managers: UserModel
        The Django UserModels that will be assigned as the managers of the EntityModel by the admin.

    hidden: bool
        A flag used to hide the EntityModel from QuerySets. Defaults to False.

    accrual_method: bool
        A flag used to define which method of accounting will be used to produce financial statements.
            * If False, Cash Method of Accounting will be used.
            * If True, Accrual Method of Accounting will be used.

    fy_start_month: int
        An integer that specifies the month that the Fiscal Year starts.

    picture
        The image or logo used to identify the company on reports or UI/UX.
    """

    CASH_METHOD = 'cash'
    ACCRUAL_METHOD = 'accrual'
    FY_MONTHS = [
        (1, _('January')),
        (2, _('February')),
        (3, _('March')),
        (4, _('April')),
        (5, _('May')),
        (6, _('June')),
        (7, _('July')),
        (8, _('August')),
        (9, _('September')),
        (10, _('October')),
        (11, _('November')),
        (12, _('December')),
    ]
    LOGGER_NAME_ATTRIBUTE = 'slug'

    META_KEY_CLOSING_ENTRY_DATES = 'closing_entries'

    uuid = models.UUIDField(default=uuid4, editable=False, primary_key=True)
    name = models.CharField(max_length=150, verbose_name=_('Entity Name'))
    default_coa = models.OneToOneField('django_ledger.ChartOfAccountModel',
                                       verbose_name=_('Default Chart of Accounts'),
                                       blank=True,
                                       null=True,
                                       on_delete=models.PROTECT)
    admin = models.ForeignKey(UserModel,
                              on_delete=models.CASCADE,
                              related_name='admin_of',
                              verbose_name=_('Admin'))
    managers = models.ManyToManyField(UserModel,
                                      through='EntityManagementModel',
                                      related_name='managed_by',
                                      verbose_name=_('Managers'))

    hidden = models.BooleanField(default=False)
    accrual_method = models.BooleanField(default=False, verbose_name=_('Use Accrual Method'))
    fy_start_month = models.IntegerField(choices=FY_MONTHS, default=1, verbose_name=_('Fiscal Year Start'))
    last_closing_date = models.DateField(null=True, blank=True, verbose_name=_('Last Closing Entry Date'))
    picture = models.ImageField(blank=True, null=True)
    meta = models.JSONField(default=dict, null=True, blank=True)
    objects = EntityModelManager.from_queryset(queryset_class=EntityModelQuerySet)()

    node_order_by = ['uuid']

    class Meta:
        abstract = True
        ordering = ['-created']
        verbose_name = _('Entity')
        verbose_name_plural = _('Entities')
        indexes = [
            models.Index(fields=['admin'])
        ]

    def __str__(self):
        return f'EntityModel {self.slug}: {self.name}'

    # ## Logging ###
    def get_logger_name(self):
        return f'EntityModel {self.uuid}'

    # ## ENTITY CREATION ###
    @classmethod
    def create_entity(cls,
                      name: str,
                      use_accrual_method: bool,
                      admin: UserModel,
                      fy_start_month: int,
                      parent_entity=None):
        """
        Convenience Method to Create a new Entity Model. This is the preferred method to create new Entities in order
        to properly handle potential parent/child relationships between EntityModels.

        Parameters
        ----------
        name: str
            The name of the new Entity.
        use_accrual_method: bool
            If True, accrual method of accounting will be used, otherwise Cash Method of accounting will be used.
        fy_start_month: int
            The month which represents the start of a new fiscal year. 1 represents January, 12 represents December.
        admin: UserModel
            The administrator of the new EntityModel.
        parent_entity: EntityModel
            The parent Entity Model of the newly created Entity. If provided, the admin user must also be admin of the
            parent company.

        Returns
        -------

        """
        entity_model = cls(
            name=name,
            accrual_method=use_accrual_method,
            fy_start_month=fy_start_month,
            admin=admin
        )
        entity_model.clean()
        entity_model = cls.add_root(instance=entity_model)
        if parent_entity:
            if isinstance(parent_entity, str):
                # get by slug...
                try:
                    parent_entity_model = EntityModel.objects.get(slug__exact=parent_entity, admin=admin)
                except ObjectDoesNotExist:
                    raise EntityModelValidationError(
                        message=_(
                            f'Invalid Parent Entity. '
                            f'Entity with slug {parent_entity} is not administered by {admin.username}')
                    )
            elif isinstance(parent_entity, UUID):
                # get by uuid...
                try:
                    parent_entity_model = EntityModel.objects.get(uuid__exact=parent_entity, admin=admin)
                except ObjectDoesNotExist:
                    raise EntityModelValidationError(
                        message=_(
                            f'Invalid Parent Entity. '
                            f'Entity with UUID {parent_entity} is not administered by {admin.username}')
                    )
            elif isinstance(parent_entity, cls):
                # EntityModel instance provided...
                if parent_entity.admin != admin:
                    raise EntityModelValidationError(
                        message=_(
                            f'Invalid Parent Entity. '
                            f'Entity {parent_entity} is not administered by {admin.username}')
                    )
                parent_entity_model = parent_entity
            else:
                raise EntityModelValidationError(
                    _('Only slug, UUID or EntityModel allowed.')
                )

            parent_entity.add_child(instance=entity_model)
        return entity_model

    # ### ACCRUAL METHODS ######
    def get_accrual_method(self) -> str:
        if self.is_cash_method():
            return self.CASH_METHOD
        return self.ACCRUAL_METHOD

    def is_cash_method(self) -> bool:
        return self.accrual_method is False

    def is_accrual_method(self) -> bool:
        return self.accrual_method is True

    def is_admin_user(self, user_model):
        return user_model.id == self.admin_id

    # #### SLUG GENERATION ###
    @staticmethod
    def generate_slug_from_name(name: str) -> str:
        """
        Uses Django's slugify function to create a valid slug from any given string.

        Parameters
        ----------
        name: str
            The name or string to slugify.

        Returns
        -------
            The slug as a String.
        """
        slug = slugify(name)
        suffix = ''.join(choices(ENTITY_RANDOM_SLUG_SUFFIX, k=8))
        entity_slug = f'{slug}-{suffix}'
        return entity_slug

    def generate_slug(self,
                      commit: bool = False,
                      raise_exception: bool = True,
                      force_update: bool = False) -> str:
        """
        Convenience method to create the EntityModel slug.

        Parameters
        ----------
        force_update: bool
            If True, will update the EntityModel slug.

        raise_exception: bool
            Raises ValidationError if EntityModel already has a slug.

        commit: bool
            If True,
        """
        if not force_update and self.slug:
            if raise_exception:
                raise ValidationError(
                    message=_(f'Cannot replace existing slug {self.slug}. Use force_update=True if needed.')
                )

        self.slug = self.generate_slug_from_name(self.name)

        if commit:
            self.save(update_fields=[
                'slug',
                'updated'
            ])
        return self.slug

    # #### CHART OF ACCOUNTS ####
    def has_default_coa(self) -> bool:
        """
        Determines if the EntityModel instance has a Default CoA.

        Returns
        -------
        bool
            True if EntityModel instance has a Default CoA.
        """
        return self.default_coa_id is not None

    def get_default_coa(self, raise_exception: bool = True) -> Optional[ChartOfAccountModel]:
        """
        Fetches the EntityModel default Chart of Account.

        Parameters
        ----------
        raise_exception: bool
            Raises exception if no default CoA has been assigned.

        Returns
        -------
        ChartOfAccountModel
            The EntityModel default ChartOfAccount.
        """

        if not self.default_coa_id:
            if raise_exception:
                raise EntityModelValidationError(f'EntityModel {self.slug} does not have a default CoA')
        return self.default_coa

    def create_chart_of_accounts(self,
                                 assign_as_default: bool = False,
                                 coa_name: Optional[str] = None,
                                 commit: bool = False) -> ChartOfAccountModel:
        """
        Creates a Chart of Accounts for the Entity Model and optionally assign it as the default Chart of Accounts.
        EntityModel must have a default Chart of Accounts before being able to transact.

        Parameters
        ----------
        coa_name: str
            The new CoA name. If not provided will be auto generated based on the EntityModel name.

        commit: bool
            Commits the transaction into the DB. A ChartOfAccountModel will

        assign_as_default: bool
            Assigns the newly created ChartOfAccountModel as the EntityModel default_coa.

        Returns
        -------
        ChartOfAccountModel
            The newly created chart of accounts model.
        """
        # todo: this logic will generate always the same slug...
        if not coa_name:
            coa_name = 'Default CoA'

        chart_of_accounts = ChartOfAccountModel(
            slug=self.slug + ''.join(choices(ENTITY_RANDOM_SLUG_SUFFIX, k=6)) + '-coa',
            name=coa_name,
            entity=self
        )
        chart_of_accounts.clean()
        chart_of_accounts.save()
        chart_of_accounts.configure()

        if assign_as_default:
            self.default_coa = chart_of_accounts
            if commit:
                self.save(update_fields=[
                    'default_coa',
                    'updated'
                ])
        return chart_of_accounts

    def populate_default_coa(self,
                             activate_accounts: bool = False,
                             force: bool = False,
                             ignore_if_default_coa: bool = True,
                             coa_model: Optional[ChartOfAccountModel] = None,
                             commit: bool = True):
        """
        Populates the EntityModel default CoA with the default Chart of Account list provided by Django Ledger or user
        defined. See DJANGO_LEDGER_DEFAULT_COA setting.

        Parameters
        ----------
        activate_accounts: bool
            Activates all AccountModels for immediate use. Defaults to False.
        force: bool
            Forces the creation of accounts even if other accounts are present. Defaults to False.
        ignore_if_default_coa: bool
            Raises exception if EntityModel already has a default CoA. Defaults to True.
        coa_model: ChartOfAccountModel
            Optional CoA Model to populate. Will be validated against EntityModel if provided.
        commit: bool
        '   Commits the newly created CoA into the Database. Defaults to True.
        """

        if not coa_model:
            if not self.has_default_coa():
                self.create_chart_of_accounts(assign_as_default=True, commit=commit)
            coa_model: ChartOfAccountModel = self.default_coa
        else:
            self.validate_chart_of_accounts_for_entity(coa_model=coa_model)

        coa_accounts_qs = coa_model.accountmodel_set.all()

        # forces evaluation
        len(coa_accounts_qs)

        coa_has_accounts = coa_accounts_qs.not_coa_root().exists()

        if not coa_has_accounts or force:
            root_accounts = coa_accounts_qs.is_coa_root()

            root_maps = {
                root_accounts.get(role__exact=k): [
                    AccountModel(
                        code=a['code'],
                        name=a['name'],
                        role=a['role'],
                        balance_type=a['balance_type'],
                        active=activate_accounts,
                        # coa_model=chart_of_accounts,
                    ) for a in v] for k, v in CHART_OF_ACCOUNTS_ROOT_MAP.items()
            }

            for root_acc, acc_model_list in root_maps.items():
                roles_set = set(account_model.role for account_model in acc_model_list)
                for i, account_model in enumerate(acc_model_list):
                    account_model.role_default = True if account_model.role in roles_set else False

                    try:
                        roles_set.remove(account_model.role)
                    except KeyError:
                        pass

                    account_model.clean()
                    coa_model.create_account(account_model)

        else:
            if not ignore_if_default_coa:
                raise EntityModelValidationError(f'Entity {self.name} already has existing accounts. '
                                                 'Use force=True to bypass this check')

    # Model Validators....
    def validate_chart_of_accounts_for_entity(self,
                                              coa_model: ChartOfAccountModel,
                                              raise_exception: bool = True) -> bool:
        """
        Validates the CoA Model against the EntityModel instance.

        Parameters
        ----------
        coa_model: ChartOfAccountModel
            The CoA Model to validate.
        raise_exception: bool
            Raises EntityModelValidationError if CoA Model is not valid for the EntityModel instance.

        Returns
        -------
        bool
            True if valid, else False.
        """
        if coa_model.entity_id == self.uuid:
            return True
        if raise_exception:
            raise EntityModelValidationError(
                f'Invalid ChartOfAccounts model {coa_model.slug} for EntityModel {self.slug}')
        return False

    def validate_account_model_for_coa(self,
                                       account_model: AccountModel,
                                       coa_model: ChartOfAccountModel,
                                       raise_exception: bool = True) -> bool:
        """
        Validates that the AccountModel provided belongs to the CoA Model provided.

        Parameters
        ----------
        account_model: AccountModel
            The AccountModel to validate.
        coa_model: ChartOfAccountModel
            The ChartOfAccountModel to validate against.
        raise_exception: bool
            Raises EntityModelValidationError if AccountModel is invalid for the EntityModel and CoA instance.

        Returns
        -------
        bool
            True if valid, else False.
        """
        valid = self.validate_chart_of_accounts_for_entity(coa_model, raise_exception=raise_exception)
        if not valid:
            return valid
        if valid and account_model.coa_model_id == coa_model.uuid:
            return True
        if raise_exception:
            raise EntityModelValidationError(
                f'Invalid AccountModel model {account_model.uuid} for EntityModel {self.slug}'
            )
        return False

    @staticmethod
    def validate_account_model_for_role(account_model: AccountModel, role: str):
        if account_model.role != role:
            raise EntityModelValidationError(f'Invalid account role: {account_model.role}, expected {role}')

    def validate_ledger_model_for_entity(self, ledger_model: Union[LedgerModel, UUID, str]):
        if ledger_model.entity_id != self.uuid:
            raise EntityModelValidationError(f'Invalid LedgerModel {ledger_model.uuid} for entity {self.slug}')

    def get_all_coa_accounts(self,
                             order_by: Optional[Tuple[str]] = ('code',),
                             active: bool = True) -> Tuple[
        ChartOfAccountModelQuerySet, Dict[ChartOfAccountModel, AccountModelQuerySet]]:

        """
        Fetches all the AccountModels associated with the EntityModel grouped by ChartOfAccountModel.

        Parameters
        ----------
        active: bool
            Selects only active accounts.
        order_by: list of strings.
            Optional list of fields passed to the order_by QuerySet method.

        Returns
        -------
        Tuple: Tuple[ChartOfAccountModelQuerySet, Dict[ChartOfAccountModel, AccountModelQuerySet]
            The ChartOfAccountModelQuerySet and a grouping of AccountModels by ChartOfAccountModel as keys.
        """

        account_model_qs = ChartOfAccountModel.objects.filter(
            entity_id=self.uuid
        ).select_related('entity').prefetch_related('accountmodel_set')

        return account_model_qs, {
            coa_model: coa_model.accountmodel_set.filter(active=active).order_by(*order_by) for coa_model in
            account_model_qs
        }

    # ##### ACCOUNT MANAGEMENT ######
    def get_all_accounts(self, active: bool = True, order_by: Optional[Tuple[str]] = ('code',)) -> AccountModelQuerySet:
        """
        Fetches all AccountModelQuerySet associated with the EntityModel.

        Parameters
        ----------
        active: bool
            Selects only active accounts.
        order_by: list of strings.
            Optional list of fields passed to the order_by QuerySet method.
        Returns
        -------
        AccountModelQuerySet
            The AccountModelQuerySet of the assigned default CoA.
        """

        account_model_qs = AccountModel.objects.filter(
            coa_model__entity__uuid__exact=self.uuid
        ).select_related('coa_model', 'coa_model__entity')

        if active:
            account_model_qs = account_model_qs.active()
        if order_by:
            account_model_qs = account_model_qs.order_by(*order_by)
        return account_model_qs

    def get_coa_accounts(self,
                         coa_model: Optional[Union[ChartOfAccountModel, UUID, str]] = None,
                         active: bool = True,
                         order_by: Optional[Tuple] = ('code',)) -> AccountModelQuerySet:
        """
        Fetches the AccountModelQuerySet for a specific ChartOfAccountModel.

        Parameters
        ----------
        coa_model: ChartOfAccountModel, UUID, str
            The ChartOfAccountsModel UUID, model instance or slug to pull accounts from. If None, will use default CoA.
        active: bool
            Selects only active accounts.
        order_by: list of strings.
            Optional list of fields passed to the order_by QuerySet method.

        Returns
        -------
        AccountModelQuerySet
            The AccountModelQuerySet of the assigned default CoA.
        """

        if not coa_model:
            account_model_qs = self.default_coa.accountmodel_set.all().select_related('coa_model', 'coa_model__entity')
        else:
            account_model_qs = AccountModel.objects.filter(
                coa_model__entity__uuid__exact=self.uuid
            ).select_related('coa_model', 'coa_model__entity')

            if isinstance(coa_model, ChartOfAccountModel):
                self.validate_chart_of_accounts_for_entity(coa_model=coa_model, raise_exception=True)
                account_model_qs = coa_model.accountmodel_set.all()
            if isinstance(coa_model, str):
                account_model_qs = account_model_qs.filter(coa_model__slug__exact=coa_model)
            elif isinstance(coa_model, UUID):
                account_model_qs = account_model_qs.filter(coa_model__uuid__exact=coa_model)

        if active:
            account_model_qs = account_model_qs.active()

        if order_by:
            account_model_qs = account_model_qs.order_by(*order_by)

        return account_model_qs

    def get_default_coa_accounts(self,
                                 active: bool = True,
                                 order_by: Optional[Tuple[str]] = ('code',),
                                 raise_exception: bool = True) -> Optional[AccountModelQuerySet]:
        """
        Fetches the default AccountModelQuerySet.

        Parameters
        ----------
        active: bool
            Selects only active accounts.
        order_by: list of strings.
            Optional list of fields passed to the order_by QuerySet method.
        raise_exception: bool
            Raises EntityModelValidationError if no default_coa found.

        Returns
        -------
        AccountModelQuerySet
            The AccountModelQuerySet of the assigned default CoA.
        """
        if not self.default_coa_id:
            if raise_exception:
                raise EntityModelValidationError(message=_('No default_coa found.'))
            return

        return self.get_coa_accounts(active=active, order_by=order_by)

    def get_accounts_with_codes(self,
                                code_list: Union[str, List[str]],
                                coa_model: Optional[Union[ChartOfAccountModel, UUID, str]] = None
                                ) -> AccountModelQuerySet:
        """
        Fetches the AccountModelQuerySet with provided code list.

        Parameters
        ----------
        coa_model: ChartOfAccountModel, UUID, str
            The ChartOfAccountsModel UUID, model instance or slug to pull accounts from. Uses default Coa if not
            provided.
        code_list: list or str
            Code or list of codes to fetch.

        Returns
        -------
        AccountModelQuerySet
            The requested AccountModelQuerySet with applied code filter.
        """

        if not coa_model:
            account_model_qs = self.get_default_coa_accounts()
        else:
            account_model_qs = self.get_coa_accounts(coa_model=coa_model)

        if isinstance(code_list, str):
            return account_model_qs.filter(code__exact=code_list)
        return account_model_qs.filter(code__in=code_list)

    def get_default_account_for_role(self,
                                     role: str,
                                     coa_model: Optional[ChartOfAccountModel] = None) -> AccountModel:
        """
        Gets the given role default AccountModel from the provided CoA.
        CoA will be validated against the EntityModel instance.

        Parameters
        ----------
        role: str
            The CoA role to fetch the corresponding default Account Model.
        coa_model: ChartOfAccountModel
            The CoA Model to pull default account from. If not provided, will use EntityModel default CoA.

        Returns
        -------
        AccountModel
            The default account model for the specified CoA role.
        """
        validate_roles(role, raise_exception=True)
        if not coa_model:
            coa_model = self.default_coa
        else:
            self.validate_chart_of_accounts_for_entity(coa_model)

        account_model_qs = coa_model.accountmodel_set.all().is_role_default()
        return account_model_qs.get(role__exact=role)

    def create_account(self,
                       account_model_kwargs: Dict,
                       coa_model: Optional[Union[ChartOfAccountModel, UUID, str]] = None,
                       raise_exception: bool = True) -> Tuple[ChartOfAccountModel, AccountModel]:
        """
        Creates a new AccountModel for the EntityModel.

        Parameters
        ----------
        coa_model: ChartOfAccountModel, UUID, str
            The ChartOfAccountsModel UUID, model instance or slug to pull accounts from. Uses default Coa if not
            provided.
        account_model_kwargs: dict
            A dictionary of kwargs to be used to create the new AccountModel instance.
        raise_exception: bool
            Raises EntityModelValidationError if ChartOfAccountsModel is not valid for the EntityModel instance.

        Returns
        -------
        A tuple of ChartOfAccountModel, AccountModel
            The ChartOfAccountModel and AccountModel instance just created.
        """
        if coa_model:
            if isinstance(coa_model, UUID):
                coa_model = self.chartofaccountsmodel_set.get(uuid__exact=coa_model)
            elif isinstance(coa_model, str):
                coa_model = self.chartofaccountsmodel_set.get(slug__exact=coa_model)
            elif isinstance(coa_model, ChartOfAccountModel):
                self.validate_chart_of_accounts_for_entity(coa_model=coa_model, raise_exception=raise_exception)
        else:
            coa_model = self.default_coa

        account_model = AccountModel(**account_model_kwargs)
        account_model.clean()
        return coa_model, coa_model.create_account(account_model=account_model)

    # ### VENDOR MANAGEMENT ####
    def get_vendors(self, active: bool = True) -> VendorModelQuerySet:
        """
        Fetches the VendorModels associated with the EntityModel instance.

        Parameters
        ----------
        active: bool
            Active VendorModels only. Defaults to True.

        Returns
        -------
        VendorModelQuerySet
            The EntityModel instance VendorModelQuerySet with applied filters.
        """
        vendor_qs = self.vendormodel_set.all().select_related('entity_model')
        if active:
            vendor_qs = vendor_qs.active()
        return vendor_qs

    def get_vendor_by_number(self, vendor_number: str):
        vendor_model_qs = self.get_vendors()
        return vendor_model_qs.get(vendor_number__exact=vendor_number)

    def get_vendor_by_uuid(self, vendor_uuid: Union[str, UUID]):
        vendor_model_qs = self.get_vendors()
        return vendor_model_qs.get(uuid__exact=vendor_uuid)

    def create_vendor(self, vendor_model_kwargs: Dict, commit: bool = True) -> VendorModel:
        """
        Creates a new VendorModel associated with the EntityModel instance.

        Parameters
        ----------
        vendor_model_kwargs: dict
            The kwargs to be used for the new VendorModel.
        commit: bool
            Saves the VendorModel instance in the Database.

        Returns
        -------
        VendorModel
        """
        vendor_model = VendorModel(entity_model=self, **vendor_model_kwargs)
        vendor_model.clean()
        if commit:
            vendor_model.save()
        return vendor_model

    # ### CUSTOMER MANAGEMENT ####
    def get_customers(self, active: bool = True) -> CustomerModelQueryset:
        """
        Fetches the CustomerModel associated with the EntityModel instance.

        Parameters
        ----------
        active: bool
            Active CustomerModel only. Defaults to True.

        Returns
        -------
        CustomerModelQueryset
            The EntityModel instance CustomerModelQueryset with applied filters.
        """
        customer_model_qs = self.customermodel_set.all().select_related('entity_model')
        if active:
            customer_model_qs = customer_model_qs.active()
        return customer_model_qs

    def get_customer_by_number(self, customer_number: str):
        customer_model_qs = self.get_customers()
        return customer_model_qs.get(customer_number__exact=customer_number)

    def get_customer_by_uuid(self, customer_uuid: Union[str, UUID]):
        customer_model_qs = self.get_customers()
        return customer_model_qs.get(uuid__exact=customer_uuid)

    def validate_customer(self, customer_model: CustomerModel):
        if customer_model.entity_model_id != self.uuid:
            raise EntityModelValidationError(f'Invalid CustomerModel {self.uuid} for EntityModel {self.uuid}...')

    def create_customer(self, customer_model_kwargs: Dict, commit: bool = True) -> CustomerModel:
        """
        Creates a new CustomerModel associated with the EntityModel instance.

        Parameters
        ----------
        customer_model_kwargs: dict
            The kwargs to be used for the new CustomerModel.
        commit: bool
            Saves the CustomerModel instance in the Database.

        Returns
        -------
        CustomerModel
        """
        customer_model = CustomerModel(entity_model=self, **customer_model_kwargs)
        customer_model.clean()
        if commit:
            customer_model.save()
        return customer_model

    # ### BILL MANAGEMENT ####
    def get_bills(self):
        """
        Fetches a QuerySet of BillModels associated with the EntityModel instance.

        Returns
        -------
        BillModelQuerySet
        """
        BillModel = lazy_loader.get_bill_model()
        return BillModel.objects.filter(
            ledger__entity__uuid__exact=self.uuid
        ).select_related('ledger', 'ledger__entity', 'vendor')

    def create_bill(self,
                    vendor_model: Union[VendorModel, UUID, str],
                    terms: str,
                    date_draft: Optional[date] = None,
                    xref: Optional[str] = None,
                    cash_account: Optional[AccountModel] = None,
                    prepaid_account: Optional[AccountModel] = None,
                    payable_account: Optional[AccountModel] = None,
                    additional_info: Optional[Dict] = None,
                    ledger_name: Optional[str] = None,
                    coa_model: Optional[Union[ChartOfAccountModel, UUID, str]] = None,
                    commit: bool = True):
        """
        Creates a new BillModel for the EntityModel instance.
        Bill will have DRAFT status.

        Parameters
        ----------
        vendor_model: VendorModel or UUID or str
            The VendorModel, VendorModel UUID or VendorModel Number
        terms: str
            Payment terms of the new BillModel. A choice of BillModel.TERM_CHOICES_VALID
        date_draft: date
            Date to use as draft date for the new BillModel.
        xref: str
            Optional External Reference for the Bill (i.e. Vendor invoice number.)
        cash_account: AccountModel
            Optional CASH AccountModel associated with the new BillModel. Defaults to CASH default AccountModel role.
        prepaid_account: AccountModel
            Optional PREPAID AccountModel associated with the new BillModel for accruing purposes.
            Defaults to PREPAID default AccountModel role.
        payable_account: AccountModel
            Optional PAYABLE AccountModel associated with the new BillModel for accruing purposes.
            Defaults to ACCOUNTS PAYABLE default AccountModel role.
        additional_info: Dict
            Additional user-defined information stored as JSON in the Database.
        ledger_name: str
            Optional LedgerModel name to be assigned to the BillModel instance.
        coa_model: ChartOfAccountModel
            Optional ChartOfAccountsModel to use when fetching default role AccountModels
        commit: bool
            If True, commits the new BillModel in the Database.

        Returns
        -------
        BillModel
            The newly created BillModel in DRAFT state.
        """
        BillModel = lazy_loader.get_bill_model()

        if isinstance(vendor_model, VendorModel):
            if not vendor_model.entity_model_id == self.uuid:
                raise EntityModelValidationError(f'VendorModel {vendor_model.uuid} belongs to a different EntityModel.')
        elif isinstance(vendor_model, UUID):
            vendor_model = self.get_vendor_by_uuid(vendor_uuid=vendor_model)
        elif isinstance(vendor_model, str):
            vendor_model = self.get_vendor_by_number(vendor_number=vendor_model)
        else:
            raise EntityModelValidationError('VendorModel must be an instance of VendorModel, UUID or str.')

        account_model_qs = self.get_coa_accounts(coa_model=coa_model, active=True)

        account_model_qs = account_model_qs.with_roles(roles=[
            roles_module.ASSET_CA_CASH,
            roles_module.ASSET_CA_PREPAID,
            roles_module.LIABILITY_CL_ACC_PAYABLE
        ]).is_role_default()

        # evaluates the queryset...
        len(account_model_qs)

        bill_model = BillModel(
            xref=xref,
            vendor=vendor_model,
            terms=terms,
            additional_info=additional_info,
            cash_account=account_model_qs.get(role=roles_module.ASSET_CA_CASH) if not cash_account else cash_account,
            prepaid_account=account_model_qs.get(
                role=roles_module.ASSET_CA_PREPAID) if not prepaid_account else prepaid_account,
            unearned_account=account_model_qs.get(
                role=roles_module.LIABILITY_CL_ACC_PAYABLE) if not payable_account else payable_account
        )

        _, bill_model = bill_model.configure(entity_slug=self,
                                             ledger_name=ledger_name,
                                             date_draft=date_draft,
                                             commit=commit,
                                             commit_ledger=commit)

        return bill_model

    def get_items_for_bill(self) -> ItemModelQuerySet:
        item_model_qs: ItemModelQuerySet = self.itemmodel_set.all()
        return item_model_qs.select_related('uom', 'entity').bills()

    # ### INVOICE MANAGEMENT ####
    def get_invoices(self):
        """
        Fetches a QuerySet of InvoiceModels associated with the EntityModel instance.

        Returns
        -------
        InvoiceModelQuerySet
        """
        InvoiceModel = lazy_loader.get_invoice_model()
        return InvoiceModel.objects.filter(
            ledger__entity__uuid__exact=self.uuid
        ).select_related('ledger', 'ledger__entity', 'customer')

    def create_invoice(self,
                       customer_model: Union[VendorModel, UUID, str],
                       terms: str,
                       cash_account: Optional[AccountModel] = None,
                       prepaid_account: Optional[AccountModel] = None,
                       payable_account: Optional[AccountModel] = None,
                       additional_info: Optional[Dict] = None,
                       ledger_name: Optional[str] = None,
                       coa_model: Optional[Union[ChartOfAccountModel, UUID, str]] = None,
                       date_draft: Optional[date] = None,
                       commit: bool = True):

        """
        Creates a new InvoiceModel for the EntityModel instance.
        Invoice will have DRAFT status.

        Parameters
        ----------
        customer_model: CustomerModel or UUID or str
            The CustomerModel, CustomerModel UUID or CustomerModel Number
        terms: str
            A choice of InvoiceModel.TERM_CHOICES_VALID
        cash_account: AccountModel
            Optional CASH AccountModel associated with the new InvoiceModel. Defaults to CASH default AccountModel role.
        prepaid_account: AccountModel
            Optional PREPAID AccountModel associated with the new InvoiceModel for accruing purposes.
            Defaults to PREPAID default AccountModel role.
        payable_account: AccountModel
            Optional PAYABLE AccountModel associated with the new InvoiceModel for accruing purposes.
            Defaults to ACCOUNTS PAYABLE default AccountModel role.
        additional_info: Dict
            Additional user-defined information stored as JSON in the Database.
        ledger_name: str
            Optional LedgerModel name to be assigned to the InvoiceModel instance.
        coa_model: ChartOfAccountModel
            Optional ChartOfAccountsModel to use when fetching default role AccountModels
        date_draft: date
            Optional date to use as Draft Date. Defaults to localdate() if None.
        commit: bool
            If True, commits the new BillModel in the Database.

        Returns
        -------
        InvoiceModel
            The newly created InvoiceModel in DRAFT state.
        """
        InvoiceModel = lazy_loader.get_invoice_model()

        if isinstance(customer_model, CustomerModel):
            if not customer_model.entity_model_id == self.uuid:
                raise EntityModelValidationError(
                    f'CustomerModel {customer_model.uuid} belongs to a different EntityModel.')
        elif isinstance(customer_model, UUID):
            customer_model = self.get_customer_by_uuid(customer_uuid=customer_model)
        elif isinstance(customer_model, str):
            customer_model = self.get_customer_by_number(customer_number=customer_model)
        else:
            raise EntityModelValidationError('CustomerModel must be an instance of CustomerModel, UUID or str.')

        account_model_qs = self.get_coa_accounts(coa_model=coa_model, active=True)
        account_model_qs = account_model_qs.with_roles(roles=[
            roles_module.ASSET_CA_CASH,
            roles_module.ASSET_CA_PREPAID,
            roles_module.LIABILITY_CL_ACC_PAYABLE
        ]).is_role_default()

        # evaluates the queryset...
        len(account_model_qs)

        invoice_model = InvoiceModel(
            customer=customer_model,
            additional_info=additional_info,
            terms=terms,
            cash_account=account_model_qs.get(role=roles_module.ASSET_CA_CASH) if not cash_account else cash_account,
            prepaid_account=account_model_qs.get(
                role=roles_module.ASSET_CA_PREPAID) if not prepaid_account else prepaid_account,
            unearned_account=account_model_qs.get(
                role=roles_module.LIABILITY_CL_ACC_PAYABLE) if not payable_account else payable_account
        )

        _, invoice_model = invoice_model.configure(entity_slug=self,
                                                   ledger_name=ledger_name,
                                                   commit=commit,
                                                   date_draft=date_draft,
                                                   commit_ledger=commit)

        return invoice_model

    # ### PURCHASE ORDER MANAGEMENT ####
    def get_purchase_orders(self):
        """
        Fetches a QuerySet of PurchaseOrderModels associated with the EntityModel instance.

        Returns
        -------
        PurchaseOrderModelQuerySet
        """
        return self.purchaseordermodel_set.all().select_related('entity')

    def create_purchase_order(self,
                              po_title: Optional[str] = None,
                              estimate_model=None,
                              date_draft: Optional[date] = None,
                              commit: bool = True):
        """
        Creates a new PurchaseOrderModel for the EntityModel instance.
        PO will have DRAFT status.

        Parameters
        ----------
        po_title: str
            The user defined title for the new Purchase Order Model.
        date_draft: date
            Optional date to use as Draft Date. Defaults to localdate() if None.
        estimate_model: EstimateModel
            The EstimateModel to associate the PO for tracking.
        commit: bool
            If True, commits the new PO in the Database. Defaults to True.

        Returns
        -------
        PurchaseOrderModel
            The newly created PurchaseOrderModel in DRAFT state.
        """
        PurchaseOrderModel = lazy_loader.get_purchase_order_model()
        po_model = PurchaseOrderModel()
        return po_model.configure(
            entity_slug=self,
            draft_date=date_draft,
            estimate_model=estimate_model,
            commit=commit,
            po_title=po_title
        )

    # ### ESTIMATE/CONTRACT MANAGEMENT ####
    def get_estimates(self):
        """
        Fetches a QuerySet of EstimateModels associated with the EntityModel instance.

        Returns
        -------
        EstimateModelQuerySet
        """
        return self.estimatemodel_set.all().select_related('entity')

    def create_estimate(self,
                        estimate_title: str,
                        contract_terms: str,
                        customer_model: Union[CustomerModel, UUID, str],
                        date_draft: Optional[date] = None,
                        commit: bool = True):
        """
        Creates a new EstimateModel for the EntityModel instance.
        Estimate will have DRAFT status.

        Parameters
        ----------
        estimate_title: str
            A user defined title for the Estimate.
        date_draft: date
            Optional date to use as Draft Date. Defaults to localdate() if None.
        customer_model: CustomerModel or UUID or str
            The CustomerModel, CustomerModel UUID or CustomerModel Number
        contract_terms: str
            A choice of EstimateModel.CONTRACT_TERMS_CHOICES_VALID
        commit: bool
            If True, commits the new PO in the Database. Defaults to True.

        Returns
        -------
        PurchaseOrderModel
            The newly created PurchaseOrderModel in DRAFT state.
        """
        if isinstance(customer_model, CustomerModel):
            self.validate_customer(customer_model)
        elif isinstance(customer_model, str):
            customer_model = self.get_customer_by_number(customer_number=customer_model)
        elif isinstance(customer_model, UUID):
            customer_model = self.get_customer_by_uuid(customer_uuid=customer_model)
        else:
            raise EntityModelValidationError('CustomerModel must be an instance of CustomerModel, UUID or str.')

        EstimateModel = lazy_loader.get_estimate_model()
        estimate_model = EstimateModel(terms=contract_terms)
        return estimate_model.configure(
            entity_slug=self,
            date_draft=date_draft,
            customer_model=customer_model,
            estimate_title=estimate_title,
            commit=commit
        )

    # ### BANK ACCOUNT MANAGEMENT ####
    def get_bank_accounts(self, active: bool = True) -> BankAccountModelQuerySet:
        """
        Fetches a QuerySet of BankAccountModels associated with the EntityModel instance.

        Parameters
        ----------
        active: bool
            If True, returns only active Bank Accounts. Defaults to True.

        Returns
        -------
        BankAccountModelQuerySet
        """
        bank_account_qs = self.bankaccountmodel_set.all().select_related('entity_model')
        if active:
            bank_account_qs = bank_account_qs.active()
        return bank_account_qs

    def create_bank_account(self,
                            name: str,
                            account_type: str,
                            active=False,
                            cash_account: Optional[AccountModel] = None,
                            coa_model: Optional[Union[ChartOfAccountModel, UUID, str]] = None,
                            bank_account_model_kwargs: Optional[Dict] = None,
                            commit: bool = True):

        """
        Creates a new BankAccountModel for the EntityModel instance.
        Estimate will have DRAFT status.

        Parameters
        ----------
        name: str
            A user defined name for the BankAccountModel.
        account_type: date
            A choice of BankAccountModel.VALID_ACCOUNT_TYPES.
        active: bool
            Marks the account as active.
        cash_account: AccountModel
            Optional CASH AccountModel associated with the new InvoiceModel. Defaults to CASH default AccountModel role.
        coa_model: ChartOfAccountModel
            Optional ChartOfAccountsModel to use when fetching default role AccountModels.
        commit: bool
            If True, commits the new BankAccountModel in the Database. Defaults to True.
        bank_account_model_kwargs: Dict
            Additional kwargs for the new BankAccountModel instance.

        Returns
        -------
        PurchaseOrderModel
            The newly created PurchaseOrderModel in DRAFT state.
        """

        if bank_account_model_kwargs is None:
            bank_account_model_kwargs = dict()
        if account_type not in BankAccountModel.VALID_ACCOUNT_TYPES:
            raise EntityModelValidationError(
                _(f'Invalid Account Type: choices are {BankAccountModel.VALID_ACCOUNT_TYPES}'))
        account_model_qs = self.get_coa_accounts(coa_model=coa_model, active=True)
        account_model_qs = account_model_qs.with_roles(roles=roles_module.ASSET_CA_CASH).is_role_default()
        bank_account_model = BankAccountModel(
            name=name,
            entity_model=self,
            account_type=account_type,
            active=active,
            cash_account=account_model_qs.get() if not cash_account else cash_account,
            **bank_account_model_kwargs
        )
        bank_account_model.clean()
        if commit:
            bank_account_model.save()
        return bank_account_model

    # #### ITEM MANAGEMENT ###
    def validate_item_qs(self, item_qs: ItemModelQuerySet, raise_exception: bool = True) -> bool:
        """
        Validates the given ItemModelQuerySet against the EntityModel instance.
        Parameters
        ----------
        item_qs: ItemModelQuerySet
            The ItemModelQuerySet to validate.
        raise_exception: bool
            Raises EntityModelValidationError if ItemModelQuerySet is not valid.

        Returns
        -------
        bool
            True if valid, else False.
        """
        for item_model in item_qs:
            if item_model.entity_id != self.uuid:
                if raise_exception:
                    raise EntityModelValidationError(f'Invalid item_qs provided for entity {self.slug}...')
                return False
        return True

    def get_uom_all(self) -> UnitOfMeasureModelQuerySet:
        """
        Fetches the EntityModel instance Unit of Measures QuerySet.

        Returns
        -------
        UnitOfMeasureModelQuerySet
        """
        return self.unitofmeasuremodel_set.all().select_related('entity')

    def create_uom(self, name: str, unit_abbr: str, active: bool = True, commit: bool = True) -> UnitOfMeasureModel:
        """
        Creates a new Unit of Measure Model associated with the EntityModel instance

        Parameters
        ----------
        name: str
            The user defined name of the new Unit of Measure Model instance.
        unit_abbr: str
            The unique slug abbreviation of the UoM model. Will be indexed.
        active: bool
            Mark this UoM as active.
        commit: bool
            Saves the model in the DB if True. Defaults to True

        Returns
        -------
        UnitOfMeasureModel
        """
        uom_model = UnitOfMeasureModel(
            name=name,
            unit_abbr=unit_abbr,
            is_active=active,
            entity=self
        )
        uom_model.clean()
        uom_model.clean_fields()
        if commit:
            uom_model.save()
        return uom_model

    def get_items_all(self, active: bool = True) -> ItemModelQuerySet:
        """
        Fetches all EntityModel instance ItemModel's.
        QuerySet selects relevant related fields to avoid additional
        DB queries for most use cases.

        Parameters
        ----------
        active: bool
            Filters the QuerySet to active accounts only. Defaults to True.

        Returns
        -------
        ItemModelQuerySet
        """
        qs = self.itemmodel_set.all().select_related(
            'uom',
            'entity',
            'inventory_account',
            'cogs_account',
            'earnings_account',
            'expense_account'
        )
        if active:
            return qs.active()
        return qs

    def get_items_products(self, active: bool = True) -> ItemModelQuerySet:
        """
        Fetches all EntityModel instance ItemModel's that qualify as Products.
        QuerySet selects relevant related fields to avoid additional
        DB queries for most use cases.

        Parameters
        ----------
        active: bool
            Filters the QuerySet to active accounts only. Defaults to True.

        Returns
        -------
        ItemModelQuerySet
        """
        qs = self.get_items_all(active=active)
        return qs.products()

    def create_item_product(self,
                            name: str,
                            item_type: str,
                            uom_model: Union[UUID, UnitOfMeasureModel],
                            coa_model: Optional[Union[ChartOfAccountModel, UUID, str]] = None,
                            commit: bool = True) -> ItemModel:
        """
        Creates a new items of type PRODUCT.

        Parameters
        ----------
        name: str
            Name of the new service.
        item_type: str
            The type of product. A choice of ItemModel.ITEM_TYPE_CHOICES
        uom_model:
            The UOM UUID or UnitOfMeasureModel of the Service. Will be validated if provided.
        coa_model: ChartOfAccountModel
            Optional ChartOfAccountsModel to use when fetching default role AccountModels.
        commit: bool
            Commits the ItemModel in the DB. Defaults to True.
        Returns
        -------
        ItemModel
            The created Product.
        """
        if isinstance(uom_model, UUID):
            uom_model = self.unitofmeasuremodel_set.select_related('entity').get(uuid__exact=uom_model)
        elif isinstance(uom_model, UnitOfMeasureModel):
            if uom_model.entity_id != self.uuid:
                raise EntityModelValidationError(f'Invalid UnitOfMeasureModel for entity {self.slug}...')

        account_model_qs = self.get_coa_accounts(coa_model=coa_model, active=True)
        account_model_qs = account_model_qs.with_roles(roles=[
            roles_module.ASSET_CA_INVENTORY,
            roles_module.COGS,
            roles_module.INCOME_OPERATIONAL
        ]).is_role_default()

        # evaluates the queryset...
        len(account_model_qs)

        product_model = ItemModel(
            entity=self,
            name=name,
            uom=uom_model,
            item_role=ItemModel.ITEM_ROLE_PRODUCT,
            item_type=item_type,
            inventory_account=account_model_qs.filter(role=roles_module.ASSET_CA_INVENTORY).get(),
            earnings_account=account_model_qs.filter(role=roles_module.INCOME_OPERATIONAL).get(),
            cogs_account=account_model_qs.filter(role=roles_module.COGS).get()
        )
        product_model.clean()
        product_model.clean_fields()
        if commit:
            product_model.save()
        return product_model

    def get_items_services(self, active: bool = True) -> ItemModelQuerySet:
        """
        Fetches all EntityModel instance ItemModel's that qualify as Services.
        QuerySet selects relevant related fields to avoid additional
        DB queries for most use cases.

        Parameters
        ----------
        active: bool
            Filters the QuerySet to active accounts only. Defaults to True.

        Returns
        -------
        ItemModelQuerySet
        """
        qs = self.get_items_all(active=active)
        return qs.services()

    def create_item_service(self,
                            name: str,
                            uom_model: Union[UUID, UnitOfMeasureModel],
                            coa_model: Optional[Union[ChartOfAccountModel, UUID, str]] = None,
                            commit: bool = True) -> ItemModel:
        """
        Creates a new items of type SERVICE.

        Parameters
        ----------
        name: str
            Name of the new service.
        uom_model:
            The UOM UUID or UnitOfMeasureModel of the Service. Will be validated if provided.
        coa_model: ChartOfAccountModel
            Optional ChartOfAccountsModel to use when fetching default role AccountModels.
        commit: bool
            Commits the ItemModel in the DB. Defaults to True.

        Returns
        -------
        ItemModel
            The created Service.
        """

        if isinstance(uom_model, UUID):
            uom_model = self.unitofmeasuremodel_set.select_related('entity').get(uuid__exact=uom_model)
        elif isinstance(uom_model, UnitOfMeasureModel):
            if uom_model.entity_id != self.uuid:
                raise EntityModelValidationError(f'Invalid UnitOfMeasureModel for entity {self.slug}...')

        account_model_qs = self.get_coa_accounts(coa_model=coa_model, active=True)
        account_model_qs = account_model_qs.with_roles(roles=[
            roles_module.COGS,
            roles_module.INCOME_OPERATIONAL
        ]).is_role_default()

        # evaluates the queryset...
        len(account_model_qs)

        service_model = ItemModel(
            entity=self,
            name=name,
            uom=uom_model,
            item_role=ItemModel.ITEM_ROLE_SERVICE,
            item_type=ItemModel.ITEM_TYPE_LABOR,
            earnings_account=account_model_qs.filter(role=roles_module.INCOME_OPERATIONAL).get(),
            cogs_account=account_model_qs.filter(role=roles_module.COGS).get()
        )
        service_model.clean()
        service_model.clean_fields()
        if commit:
            service_model.save()
        return service_model

    def get_items_expenses(self, active: bool = True) -> ItemModelQuerySet:
        """
        Fetches all EntityModel instance ItemModel's that qualify as Products.
        QuerySet selects relevant related fields to avoid additional
        DB queries for most use cases.

        Parameters
        ----------
        active: bool
            Filters the QuerySet to active accounts only. Defaults to True.

        Returns
        -------
        ItemModelQuerySet
        """
        qs = self.get_items_all(active=active)
        return qs.expenses()

    def create_item_expense(self,
                            name: str,
                            expense_type: str,
                            uom_model: Union[UUID, UnitOfMeasureModel],
                            expense_account: Optional[Union[UUID, AccountModel]] = None,
                            coa_model: Optional[Union[ChartOfAccountModel, UUID, str]] = None,
                            commit: bool = True) -> ItemModel:

        """
        Creates a new items of type EXPENSE.

        Parameters
        ----------
        name: str
            The name of the new service.
        expense_type: str
            The type of expense. A choice of ItemModel.ITEM_TYPE_CHOICES
        uom_model:
            The UOM UUID or UnitOfMeasureModel of the Service. Will be validated if provided.
        expense_account: AccountModel
            Optional EXPENSE_OPERATIONAL AccountModel associated with the new Expense Item.
            Defaults to EXPENSE_OPERATIONAL default AccountModel role.
        coa_model: ChartOfAccountModel
            Optional ChartOfAccountsModel to use when fetching default role AccountModels.
        commit: bool
            Commits the ItemModel in the DB. Defaults to True.

        Returns
        -------
        ItemModel
        """
        if isinstance(uom_model, UUID):
            uom_model = self.unitofmeasuremodel_set.select_related('entity').get(uuid__exact=uom_model)
        elif isinstance(uom_model, UnitOfMeasureModel):
            if uom_model.entity_id != self.uuid:
                raise EntityModelValidationError(f'Invalid UnitOfMeasureModel for entity {self.slug}...')

        account_model_qs = self.get_coa_accounts(coa_model=coa_model, active=True)
        account_model_qs = account_model_qs.with_roles(roles=roles_module.EXPENSE_OPERATIONAL)
        if not expense_account:
            expense_account = account_model_qs.is_role_default().get()
        elif isinstance(expense_account, UUID):
            expense_account = account_model_qs.get(uuid__exact=expense_account)
        elif isinstance(expense_account, AccountModel):
            if expense_account.coa_model.entity_id != self.uuid:
                raise EntityModelValidationError(f'Invalid account for entity {self.slug}...')

        expense_item_model = ItemModel(
            entity=self,
            name=name,
            uom=uom_model,
            item_role=ItemModel.ITEM_ROLE_EXPENSE,
            item_type=expense_type,
            expense_account=expense_account
        )
        expense_item_model.clean()
        expense_item_model.clean_fields()
        if commit:
            expense_item_model.save()
        return expense_item_model

    # ##### INVENTORY MANAGEMENT ####

    def get_items_inventory(self, active: bool = True):
        """
        Fetches all EntityModel instance ItemModel's that qualify as inventory.
        QuerySet selects relevant related fields to avoid additional
        DB queries for most use cases.

        Parameters
        ----------
        active: bool
            Filters the QuerySet to active accounts only. Defaults to True.

        Returns
        -------
        ItemModelQuerySet
        """
        qs = self.get_items_all(active=active)
        return qs.inventory_all()

    def get_items_inventory_wip(self, active: bool = True):
        """
        Fetches all EntityModel instance ItemModel's that qualify as work in progress inventory.
        QuerySet selects relevant related fields to avoid additional
        DB queries for most use cases.

        Parameters
        ----------
        active: bool
            Filters the QuerySet to active accounts only. Defaults to True.

        Returns
        -------
        ItemModelQuerySet
        """
        qs = self.get_items_all(active=active)
        return qs.inventory_wip()

    def create_item_inventory(self,
                              name: str,
                              uom_model: Union[UUID, UnitOfMeasureModel],
                              item_type: str,
                              inventory_account: Optional[Union[UUID, AccountModel]] = None,
                              coa_model: Optional[Union[ChartOfAccountModel, UUID, str]] = None,
                              commit: bool = True):
        """
        Creates a new items of type INVENTORY.

        Parameters
        ----------
        name: str
            The name of the new service.
        item_type: str
            The type of expense. A choice of ItemModel.ITEM_TYPE_CHOICES
        uom_model:
            The UOM UUID or UnitOfMeasureModel of the Service. Will be validated if provided.
        inventory_account: AccountModel
            Optional ASSET_CA_INVENTORY AccountModel associated with the new Expense Item.
            Defaults to ASSET_CA_INVENTORY default AccountModel role.
        coa_model: ChartOfAccountModel
            Optional ChartOfAccountsModel to use when fetching default role AccountModels.
        commit: bool
            Commits the ItemModel in the DB. Defaults to True.


        Returns
        -------
        ItemModel
        """
        if isinstance(uom_model, UUID):
            uom_model = self.unitofmeasuremodel_set.select_related('entity').get(uuid__exact=uom_model)
        elif isinstance(uom_model, UnitOfMeasureModel):
            if uom_model.entity_id != self.uuid:
                raise EntityModelValidationError(f'Invalid UnitOfMeasureModel for entity {self.slug}...')

        account_model_qs = self.get_coa_accounts(coa_model=coa_model, active=True)
        account_model_qs = account_model_qs.with_roles(roles=roles_module.ASSET_CA_INVENTORY)
        if not inventory_account:
            inventory_account = account_model_qs.is_role_default().get()
        elif isinstance(inventory_account, UUID):
            inventory_account = account_model_qs.get(uuid__exact=inventory_account)
        elif isinstance(inventory_account, AccountModel):
            if inventory_account.coa_model.entity_id != self.uuid:
                raise EntityModelValidationError(f'Invalid account for entity {self.slug}...')
            elif inventory_account.coa_model_id != coa_model.uuid:
                raise EntityModelValidationError(f'Invalid account for coa {coa_model.slug}...')

        inventory_item_model = ItemModel(
            name=name,
            uom=uom_model,
            entity=self,
            item_type=item_type,
            item_role=ItemModel.ITEM_ROLE_INVENTORY,
            inventory_account=inventory_account
        )
        inventory_item_model.clean()
        inventory_item_model.clean_fields()
        if commit:
            inventory_item_model.save()
        return inventory_item_model

    @staticmethod
    def inventory_adjustment(counted_qs, recorded_qs) -> defaultdict:
        """
        Computes the necessary inventory adjustment to update balance sheet.

        Parameters
        ----------
        counted_qs: ItemTransactionModelQuerySet
            Inventory recount queryset from Purchase Order received inventory.
            See :func:`ItemTransactionModelManager.inventory_count
            <django_ledger.models.item.ItemTransactionModelManager.inventory_count>`.
            Expects ItemTransactionModelQuerySet to be formatted "as values".

        recorded_qs: ItemModelQuerySet
            Inventory received currently recorded for each inventory item.
            See :func:`ItemTransactionModelManager.inventory_count
            <django_ledger.models.item.ItemTransactionModelManager.inventory_count>`
            Expects ItemModelQuerySet to be formatted "as values".

        Returns
        -------
        defaultdict
            A dictionary with necessary adjustments with keys as tuple:
                0. item_model_id
                1. item_model__name
                2. item_model__uom__name
        """
        counted_map = {
            (i['item_model_id'], i['item_model__name'], i['item_model__uom__name']): {
                'count': i['quantity_onhand'],
                'value': i['value_onhand'],
                'avg_cost': i['cost_average']
                if i['quantity_onhand'] else Decimal('0.00')
            } for i in counted_qs
        }
        recorded_map = {
            (i['uuid'], i['name'], i['uom__name']): {
                'count': i['inventory_received'] or Decimal.from_float(0.0),
                'value': i['inventory_received_value'] or Decimal.from_float(0.0),
                'avg_cost': i['inventory_received_value'] / i['inventory_received']
                if i['inventory_received'] else Decimal('0.00')
            } for i in recorded_qs
        }

        # todo: change this to use a groupby then sum...
        item_ids = list(set(list(counted_map.keys()) + list(recorded_map)))
        adjustment = defaultdict(lambda: {
            # keeps track of inventory recounts...
            'counted': Decimal('0.000'),
            'counted_value': Decimal('0.00'),
            'counted_avg_cost': Decimal('0.00'),

            # keeps track of inventory level...
            'recorded': Decimal('0.000'),
            'recorded_value': Decimal('0.00'),
            'recorded_avg_cost': Decimal('0.00'),

            # keeps track of necessary inventory adjustment...
            'count_diff': Decimal('0.000'),
            'value_diff': Decimal('0.00'),
            'avg_cost_diff': Decimal('0.00')
        })

        for uid in item_ids:

            count_data = counted_map.get(uid)
            if count_data:
                avg_cost = count_data['value'] / count_data['count'] if count_data['count'] else Decimal('0.000')

                adjustment[uid]['counted'] = count_data['count']
                adjustment[uid]['counted_value'] = count_data['value']
                adjustment[uid]['counted_avg_cost'] = avg_cost

                adjustment[uid]['count_diff'] += count_data['count']
                adjustment[uid]['value_diff'] += count_data['value']
                adjustment[uid]['avg_cost_diff'] += avg_cost

            recorded_data = recorded_map.get(uid)
            if recorded_data:
                counted = recorded_data['count']
                avg_cost = recorded_data['value'] / counted if recorded_data['count'] else Decimal('0.000')

                adjustment[uid]['recorded'] = counted
                adjustment[uid]['recorded_value'] = recorded_data['value']
                adjustment[uid]['recorded_avg_cost'] = avg_cost

                adjustment[uid]['count_diff'] -= counted
                adjustment[uid]['value_diff'] -= recorded_data['value']
                adjustment[uid]['avg_cost_diff'] -= avg_cost
        return adjustment

    def update_inventory(self,
                         commit: bool = False) -> Tuple[defaultdict, ItemTransactionModelQuerySet, ItemModelQuerySet]:
        """
        Triggers an inventory recount with optional commitment of transaction.

        Parameters
        ----------
        commit:
            Updates all inventory ItemModels with the new inventory count.

        Returns
        -------
        Tuple[defaultdict, ItemTransactionModelQuerySet, ItemModelQuerySet]
            Return a tuple as follows:
                0. All necessary inventory adjustments as a dictionary.
                1. The recounted inventory.
                2. The recorded inventory on Balance Sheet.
        """
        ItemTransactionModel = lazy_loader.get_item_transaction_model()
        ItemModel = lazy_loader.get_item_model()

        counted_qs: ItemTransactionModelQuerySet = ItemTransactionModel.objects.inventory_count(entity_slug=self.slug)
        recorded_qs: ItemModelQuerySet = self.recorded_inventory(as_values=False)
        recorded_qs_values = self.recorded_inventory(item_qs=recorded_qs, as_values=True)

        adj = self.inventory_adjustment(counted_qs, recorded_qs_values)

        updated_items = list()
        for (uuid, name, uom), i in adj.items():
            item_model: ItemModel = recorded_qs.get(uuid__exact=uuid)
            item_model.inventory_received = i['counted']
            item_model.inventory_received_value = i['counted_value']
            item_model.clean()
            updated_items.append(item_model)

        if commit:
            ItemModel.objects.bulk_update(updated_items,
                                          fields=[
                                              'inventory_received',
                                              'inventory_received_value',
                                              'updated'
                                          ])

        return adj, counted_qs, recorded_qs

    def recorded_inventory(self,
                           item_qs: Optional[ItemModelQuerySet] = None,
                           as_values: bool = True) -> ItemModelQuerySet:
        """
        Recorded inventory on the books marked as received. PurchaseOrderModel drives the ordering and receiving of
        inventory. Once inventory is marked as "received" recorded inventory of each item is updated by calling
        :func:`update_inventory <django_ledger.models.entity.EntityModelAbstract.update_inventory>`.
        This function returns relevant values of the recoded inventory, including Unit of Measures.

        Parameters
        ----------
        item_qs: ItemModelQuerySet
            Pre fetched ItemModelQuerySet. Avoids additional DB Query.

        as_values: bool
            Returns a list of dictionaries by calling the Django values() QuerySet function.


        Returns
        -------
        ItemModelQuerySet
            The ItemModelQuerySet containing inventory ItemModels with additional Unit of Measure information.

        """
        if not item_qs:
            recorded_qs = self.itemmodel_set.all().inventory_all()
        else:
            self.validate_item_qs(item_qs)
            recorded_qs = item_qs
        if as_values:
            return recorded_qs.values(
                'uuid', 'name', 'uom__name', 'inventory_received', 'inventory_received_value')
        return recorded_qs

    # COMMON TRANSACTIONS...
    def deposit_capital(self,
                        amount: Union[Decimal, float],
                        cash_account: Optional[Union[AccountModel, BankAccountModel]] = None,
                        capital_account: Optional[AccountModel] = None,
                        description: Optional[str] = None,
                        coa_model: Optional[Union[ChartOfAccountModel, UUID, str]] = None,
                        ledger_model: Optional[Union[LedgerModel, UUID]] = None,
                        ledger_posted: bool = False,
                        je_timestamp: Optional[Union[datetime, date, str]] = None,
                        je_posted: bool = False):
<<<<<<< HEAD

        if coa_model:
            self.validate_chart_of_accounts_for_entity(coa_model)
        else:
            coa_model = self.get_default_coa()

        ROLES_NEEDED = list()
        if not cash_account:
            ROLES_NEEDED.append(roles_module.ASSET_CA_CASH)

        if not capital_account:
            ROLES_NEEDED.append(roles_module.EQUITY_CAPITAL)

        account_model_qs = self.get_coa_accounts(coa_model=coa_model)
        account_model_qs = account_model_qs.with_roles(roles=ROLES_NEEDED).is_role_default()

        if not cash_account or not capital_account:
            if cash_account or capital_account:
                len(account_model_qs)

=======

        if coa_model:
            self.validate_chart_of_accounts_for_entity(coa_model)
        else:
            coa_model = self.get_default_coa()

        ROLES_NEEDED = list()
        if not cash_account:
            ROLES_NEEDED.append(roles_module.ASSET_CA_CASH)

        if not capital_account:
            ROLES_NEEDED.append(roles_module.EQUITY_CAPITAL)

        account_model_qs = self.get_coa_accounts(coa_model=coa_model)
        account_model_qs = account_model_qs.with_roles(roles=ROLES_NEEDED).is_role_default()

        if not cash_account or not capital_account:
            if cash_account or capital_account:
                len(account_model_qs)

>>>>>>> cda4eb19
        if cash_account:
            if isinstance(cash_account, BankAccountModel):
                cash_account = cash_account.cash_account
            self.validate_account_model_for_coa(account_model=cash_account, coa_model=coa_model)
            self.validate_account_model_for_role(cash_account, roles_module.ASSET_CA_CASH)
        else:
            cash_account = account_model_qs.filter(role__exact=roles_module.ASSET_CA_CASH).get()

        if capital_account:
            self.validate_account_model_for_coa(account_model=capital_account, coa_model=coa_model)
            self.validate_account_model_for_role(capital_account, roles_module.EQUITY_CAPITAL)
        else:
            capital_account = account_model_qs.filter(role__exact=roles_module.EQUITY_CAPITAL).get()

        if not je_timestamp:
            je_timestamp = localtime()

        if not description:
            description = f'Capital Deposit on {je_timestamp.isoformat()}...'

        txs = list()
        txs.append({
            'account': cash_account,
            'tx_type': DEBIT,
            'amount': amount,
            'description': description
        })
        txs.append({
            'account': capital_account,
            'tx_type': CREDIT,
            'amount': amount,
            'description': description
        })

        if not ledger_model:
            ledger_model = self.ledgermodel_set.create(
                name=f'Capital Deposit on {je_timestamp.isoformat()}.',
                posted=ledger_posted
            )
        else:
            if isinstance(ledger_model, LedgerModel):
                self.validate_ledger_model_for_entity(ledger_model)
            else:
                ledger_model_qs = LedgerModel.objects.filter(entity__uuid__exact=self.uuid)
                ledger_model = ledger_model_qs.get(uuid__exact=ledger_model)

        self.commit_txs(
            je_timestamp=je_timestamp,
            je_txs=txs,
            je_posted=je_posted,
            je_ledger_model=ledger_model
        )

        return ledger_model
<<<<<<< HEAD
=======

    # ### CLOSING DATA ###

    def has_closing_entry(self):
        return self.last_closing_date is not None

    def get_closing_entries(self):
        return self.closingentrymodel_set.all()

    def get_closing_entry_dates_list_meta(self, as_iso: bool = True) -> List[Union[date, str]]:
        date_list = self.meta[self.META_KEY_CLOSING_ENTRY_DATES]
        if as_iso:
            return date_list
        return [date.fromisoformat(d) for d in date_list]

    def compute_closing_entry_dates_list(self, as_iso: bool = True) -> List[Union[date, str]]:
        closing_entry_qs = self.closingentrymodel_set.order_by('-closing_date').only('closing_date').posted()
        if as_iso:
            return [ce.closing_date.isoformat() for ce in closing_entry_qs]
        return [ce.closing_date for ce in closing_entry_qs]

    def save_closing_entry_dates_meta(self, commit: bool = True) -> List[str]:
        date_list = self.compute_closing_entry_dates_list(as_iso=False)

        try:
            self.last_closing_date = date_list[0]
        except IndexError:
            self.last_closing_date = None

        self.meta[self.META_KEY_CLOSING_ENTRY_DATES] = [d.isoformat() for d in date_list]
        if commit:
            self.save(update_fields=[
                'last_closing_date',
                'updated',
                'meta'
            ])
        return date_list

    def fetch_closing_entry_dates_meta(self, as_date: bool = True) -> List[date]:
        if self.META_KEY_CLOSING_ENTRY_DATES not in self.meta:
            return list()
        date_list = self.meta[self.META_KEY_CLOSING_ENTRY_DATES]
        if as_date:
            return [date.fromisoformat(dt) for dt in date_list]
        return date_list

    def select_closing_entry_for_io_date(self, to_date: Union[datetime, date]) -> Optional[date]:
        ce_date_list = self.fetch_closing_entry_dates_meta()
        if isinstance(to_date, datetime):
            to_date = to_date.date()
        for ce in ce_date_list:
            if to_date >= ce:
                return ce

    def close_entity_books(self,
                           closing_date: Optional[date] = None,
                           closing_entry_model=None,
                           force_update: bool = False,
                           commit: bool = True):

        if closing_entry_model and closing_date:
            raise EntityModelValidationError(
                message=_('Closing books must be called by providing closing_date or closing_entry_model, not both.')
            )
        elif not closing_date and not closing_entry_model:
            raise EntityModelValidationError(
                message=_('Closing books must be called by providing closing_date or closing_entry_model.')
            )

        closing_entry_exists = False
        if closing_entry_model:
            closing_date = closing_entry_model.closing_date
            self.validate_closing_entry_model(closing_entry_model, closing_date=closing_date)
            closing_entry_exists = True
        else:
            try:
                closing_entry_model = self.closingentrymodel_set.defer('markdown_notes').get(
                    closing_date__exact=closing_date
                )

                closing_entry_exists = True
            except ObjectDoesNotExist:
                pass

        if force_update or not closing_entry_exists or closing_entry_model:
            ce_model, ce_txs = self.create_closing_entry_for_date(
                closing_date=closing_date,
                closing_entry_model=closing_entry_model,
                closing_entry_exists=closing_entry_exists
            )

            if commit:
                self.save(update_fields=[
                    'last_closing_date',
                    'meta',
                    'updated'
                ])
            return ce_model, ce_txs
        raise EntityModelValidationError(message=f'Closing Entry for Period {closing_date} already exists.')

    def close_books_for_month(self, year: int, month: int, force_update: bool = False, commit: bool = True):
        _, day = monthrange(year, month)
        closing_dt = date(year, month, day)
        return self.close_entity_books(closing_date=closing_dt, force_update=force_update, commit=commit)

    def close_books_for_fiscal_year(self, fiscal_year: int, force_update: bool = False, commit: bool = True):
        closing_dt = self.get_fy_end(year=fiscal_year)
        return self.close_entity_books(closing_date=closing_dt, force_update=force_update, commit=commit)
>>>>>>> cda4eb19

    # ### RANDOM DATA GENERATION ####

    def populate_random_data(self, start_date: date, days_forward=180, tx_quantity: int = 25):
        EntityDataGenerator = lazy_loader.get_entity_data_generator()
        data_generator = EntityDataGenerator(
            user_model=self.admin,
            days_forward=days_forward,
            start_date=start_date,
            entity_model=self,
            capital_contribution=Decimal.from_float(50000.00),
            tx_quantity=tx_quantity
        )
        data_generator.populate_entity()

    # URLS ----
    def get_dashboard_url(self) -> str:
        """
        The EntityModel Dashboard URL.

        Returns
        _______
        str
            EntityModel dashboard URL as a string.
        """
        return reverse('django_ledger:entity-dashboard',
                       kwargs={
                           'entity_slug': self.slug
                       })

    def get_manage_url(self) -> str:
        """
        The EntityModel Manage URL.

        Returns
        _______
        str
            EntityModel manage URL as a string.
        """
        return reverse('django_ledger:entity-update',
                       kwargs={
                           'entity_slug': self.slug
                       })

    def get_ledgers_url(self) -> str:
        """
        The EntityModel Ledger List URL.

        Returns
        _______
        str
            EntityModel ledger list URL as a string.
        """
        return reverse('django_ledger:ledger-list',
                       kwargs={
                           'entity_slug': self.slug
                       })

    def get_bills_url(self) -> str:
        """
        The EntityModel bill list URL.

        Returns
        _______
        str
            EntityModel bill list URL as a string.
        """
        return reverse('django_ledger:bill-list',
                       kwargs={
                           'entity_slug': self.slug
                       })

    def get_invoices_url(self) -> str:
        """
        The EntityModel invoice list URL.

        Returns
        _______
        str
            EntityModel invoice list URL as a string.
        """
        return reverse('django_ledger:invoice-list',
                       kwargs={
                           'entity_slug': self.slug
                       })

    def get_banks_url(self) -> str:
        """
        The EntityModel bank account list URL.

        Returns
        _______
        str
            EntityModel bank account list URL as a string.
        """
        return reverse('django_ledger:bank-account-list',
                       kwargs={
                           'entity_slug': self.slug
                       })

    def get_balance_sheet_url(self) -> str:
        """
        The EntityModel Balance Sheet Statement URL.

        Returns
        _______
        str
            EntityModel Balance Sheet Statement URL as a string.
        """
        return reverse('django_ledger:entity-bs',
                       kwargs={
                           'entity_slug': self.slug
                       })

    def get_income_statement_url(self) -> str:
        """
        The EntityModel Income Statement URL.

        Returns
        _______
        str
            EntityModel Income Statement URL as a string.
        """
        return reverse('django_ledger:entity-ic',
                       kwargs={
                           'entity_slug': self.slug
                       })

    def get_cashflow_statement_url(self) -> str:
        """
        The EntityModel Cashflow Statement URL.

        Returns
        _______
        str
            EntityModel Cashflow Statement URL as a string.
        """
        return reverse('django_ledger:entity-cf',
                       kwargs={
                           'entity_slug': self.slug
                       })

    def get_data_import_url(self) -> str:
        """
        The EntityModel transaction import URL.

        Returns
        _______
        str
            EntityModel transaction import URL as a string.
        """
        return reverse('django_ledger:data-import-jobs-list',
                       kwargs={
                           'entity_slug': self.slug
                       })

    def get_accounts_url(self) -> str:
        """
        The EntityModel Code of Accounts llist import URL.

        Returns
        _______
        str
            EntityModel Code of Accounts llist import URL as a string.
        """
        return reverse('django_ledger:account-list',
                       kwargs={
                           'entity_slug': self.slug,
                       })

    def get_customers_url(self) -> str:
        """
        The EntityModel customers list URL.

        Returns
        _______
        str
            EntityModel customers list URL as a string.
        """
        return reverse('django_ledger:customer-list',
                       kwargs={
                           'entity_slug': self.slug,
                       })

    def get_vendors_url(self) -> str:
        """
        The EntityModel vendors list URL.

        Returns
        _______
        str
            EntityModel vendors list URL as a string.
        """
        return reverse('django_ledger:vendor-list',
                       kwargs={
                           'entity_slug': self.slug,
                       })

    def get_delete_url(self) -> str:
        """
        The EntityModel delete URL.

        Returns
        _______
        str
            EntityModel delete URL as a string.
        """
        return reverse('django_ledger:entity-delete',
                       kwargs={
                           'entity_slug': self.slug
                       })

    def clean(self):
        if not self.slug:
            self.generate_slug()
        super(EntityModelAbstract, self).clean()


class EntityModel(EntityModelAbstract):
    """
    Entity Model Base Class From Abstract
    """


# ## ENTITY STATE....
class EntityStateModelAbstract(models.Model):
    KEY_JOURNAL_ENTRY = 'je'
    KEY_PURCHASE_ORDER = 'po'
    KEY_BILL = 'bill'
    KEY_INVOICE = 'invoice'
    KEY_ESTIMATE = 'estimate'
    KEY_VENDOR = 'vendor'
    KEY_CUSTOMER = 'customer'
    KEY_ITEM = 'item'

    KEY_CHOICES = [
        (KEY_JOURNAL_ENTRY, _('Journal Entry')),
        (KEY_PURCHASE_ORDER, _('Purchase Order')),
        (KEY_BILL, _('Bill')),
        (KEY_INVOICE, _('Invoice')),
        (KEY_ESTIMATE, _('Estimate')),
    ]

    uuid = models.UUIDField(default=uuid4, editable=False, primary_key=True)
    entity_model = models.ForeignKey('django_ledger.EntityModel',
                                     on_delete=models.CASCADE,
                                     verbose_name=_('Entity Model'))
    entity_unit = models.ForeignKey('django_ledger.EntityUnitModel',
                                    on_delete=models.RESTRICT,
                                    verbose_name=_('Entity Unit'),
                                    blank=True,
                                    null=True)
    fiscal_year = models.SmallIntegerField(
        verbose_name=_('Fiscal Year'),
        validators=[MinValueValidator(limit_value=1900)],
        null=True,
        blank=True
    )
    key = models.CharField(choices=KEY_CHOICES, max_length=10)
    sequence = models.BigIntegerField(default=0, validators=[MinValueValidator(limit_value=0)])

    class Meta:
        abstract = True
        indexes = [
            models.Index(fields=['key']),
            models.Index(
                fields=[
                    'entity_model',
                    'fiscal_year',
                    'entity_unit',
                    'key'
                ])
        ]
        unique_together = [
            ('entity_model', 'entity_unit', 'fiscal_year', 'key')
        ]

    def __str__(self):
        return f'{self.__class__.__name__} {self.entity_id}: FY: {self.fiscal_year}, KEY: {self.get_key_display()}'


class EntityStateModel(EntityStateModelAbstract):
    """
    Entity State Model Base Class from Abstract.
    """


# ## ENTITY MANAGEMENT.....
class EntityManagementModelAbstract(CreateUpdateMixIn):
    """
    Entity Management Model responsible for manager permissions to read/write.
    """
    PERMISSIONS = [
        ('read', _('Read Permissions')),
        ('write', _('Read/Write Permissions')),
        ('suspended', _('No Permissions'))
    ]

    uuid = models.UUIDField(default=uuid4, editable=False, primary_key=True)
    entity = models.ForeignKey('django_ledger.EntityModel',
                               on_delete=models.CASCADE,
                               verbose_name=_('Entity'),
                               related_name='entity_permissions')
    user = models.ForeignKey(UserModel,
                             on_delete=models.CASCADE,
                             verbose_name=_('Manager'),
                             related_name='entity_permissions')
    permission_level = models.CharField(max_length=10,
                                        default='read',
                                        choices=PERMISSIONS,
                                        verbose_name=_('Permission Level'))

    class Meta:
        abstract = True
        indexes = [
            models.Index(fields=['entity', 'user']),
            models.Index(fields=['user', 'entity'])
        ]


class EntityManagementModel(EntityManagementModelAbstract):
    """
    EntityManagement Model Base Class From Abstract
    """


def entitymodel_presave(instance: EntityModel, **kwargs):
    if not instance.slug:
        instance.generate_slug(commit=False)
    if not instance.meta:
        instance.meta = dict()
    if instance.META_KEY_CLOSING_ENTRY_DATES not in instance.meta:
        instance.meta[instance.META_KEY_CLOSING_ENTRY_DATES] = list()


pre_save.connect(receiver=entitymodel_presave, sender=EntityModel)<|MERGE_RESOLUTION|>--- conflicted
+++ resolved
@@ -30,32 +30,20 @@
 from uuid import uuid4, UUID
 
 from django.contrib.auth import get_user_model
-<<<<<<< HEAD
-from django.core.exceptions import ValidationError
-=======
 from django.core import serializers
 from django.core.cache import caches
 from django.core.exceptions import ValidationError, ObjectDoesNotExist
->>>>>>> cda4eb19
 from django.core.validators import MinValueValidator
 from django.db import models
-from django.db.models import Q
+from django.db.models import Q, QuerySet
 from django.db.models.signals import pre_save
 from django.urls import reverse
 from django.utils.text import slugify
-<<<<<<< HEAD
-from django.utils.timezone import localtime
-from django.utils.translation import gettext_lazy as _
-from treebeard.mp_tree import MP_Node, MP_NodeManager, MP_NodeQuerySet
-
-from django_ledger.io import roles as roles_module, validate_roles
-=======
 from django.utils.timezone import localtime, localdate
 from django.utils.translation import gettext_lazy as _
 from treebeard.mp_tree import MP_Node, MP_NodeManager, MP_NodeQuerySet
 
 from django_ledger.io import roles as roles_module, validate_roles, IODigestContextManager
->>>>>>> cda4eb19
 from django_ledger.io.io_mixin import IOMixIn
 from django_ledger.models.accounts import AccountModel, AccountModelQuerySet, DEBIT, CREDIT
 from django_ledger.models.bank_account import BankAccountModelQuerySet, BankAccountModel
@@ -2479,7 +2467,6 @@
                         ledger_posted: bool = False,
                         je_timestamp: Optional[Union[datetime, date, str]] = None,
                         je_posted: bool = False):
-<<<<<<< HEAD
 
         if coa_model:
             self.validate_chart_of_accounts_for_entity(coa_model)
@@ -2500,28 +2487,6 @@
             if cash_account or capital_account:
                 len(account_model_qs)
 
-=======
-
-        if coa_model:
-            self.validate_chart_of_accounts_for_entity(coa_model)
-        else:
-            coa_model = self.get_default_coa()
-
-        ROLES_NEEDED = list()
-        if not cash_account:
-            ROLES_NEEDED.append(roles_module.ASSET_CA_CASH)
-
-        if not capital_account:
-            ROLES_NEEDED.append(roles_module.EQUITY_CAPITAL)
-
-        account_model_qs = self.get_coa_accounts(coa_model=coa_model)
-        account_model_qs = account_model_qs.with_roles(roles=ROLES_NEEDED).is_role_default()
-
-        if not cash_account or not capital_account:
-            if cash_account or capital_account:
-                len(account_model_qs)
-
->>>>>>> cda4eb19
         if cash_account:
             if isinstance(cash_account, BankAccountModel):
                 cash_account = cash_account.cash_account
@@ -2576,8 +2541,6 @@
         )
 
         return ledger_model
-<<<<<<< HEAD
-=======
 
     # ### CLOSING DATA ###
 
@@ -2686,7 +2649,6 @@
     def close_books_for_fiscal_year(self, fiscal_year: int, force_update: bool = False, commit: bool = True):
         closing_dt = self.get_fy_end(year=fiscal_year)
         return self.close_entity_books(closing_date=closing_dt, force_update=force_update, commit=commit)
->>>>>>> cda4eb19
 
     # ### RANDOM DATA GENERATION ####
 
