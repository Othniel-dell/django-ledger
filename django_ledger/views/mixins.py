--- conflicted
+++ resolved
@@ -8,7 +8,6 @@
 
 from calendar import monthrange
 from datetime import datetime, timedelta
-from django.urls import reverse_lazy
 
 from django.contrib.auth.mixins import LoginRequiredMixin as DJLoginRequiredMixIn
 from django.http import Http404
@@ -16,13 +15,8 @@
 from django.utils.dateparse import parse_date
 from django.utils.translation import gettext_lazy as _
 from django.views.generic.dates import YearMixin, MonthMixin, DayMixin
-<<<<<<< HEAD
-from django.utils.dateparse import parse_date
-from django.contrib.auth.mixins import LoginRequiredMixin as DJLoginRequiredMixIn
-=======
 
 from django_ledger.settings import DJANGO_LEDGER_LOGIN_URL
->>>>>>> 6fd036f1
 
 
 class SuccessUrlNextMixIn:
@@ -236,9 +230,5 @@
 
 
 class LoginRequiredMixIn(DJLoginRequiredMixIn):
-<<<<<<< HEAD
-    login_url = reverse_lazy('django_ledger:login')
-=======
     login_url = DJANGO_LEDGER_LOGIN_URL
->>>>>>> 6fd036f1
     redirect_field_name = 'next'